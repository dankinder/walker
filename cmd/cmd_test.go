--- conflicted
+++ resolved
@@ -308,23 +308,13 @@
 	}
 
 	// Define some link infos
-<<<<<<< HEAD
 	notYetCrawledLinfo := cassandra.LinkInfo{
-		URL:       goodUrl,
-		CrawlTime: walker.NotYetCrawled,
-	}
-
-	goodLinfo := cassandra.LinkInfo{
-		URL:            goodUrl,
-=======
-	notYetCrawledLinfo := walker.LinkInfo{
 		URL:       goodURL,
 		CrawlTime: walker.NotYetCrawled,
 	}
 
-	goodLinfo := walker.LinkInfo{
+	goodLinfo := cassandra.LinkInfo{
 		URL:            goodURL,
->>>>>>> dc74a441
 		Status:         200,
 		CrawlTime:      crawlTime,
 		Error:          "A nice long\nError\nwith plenty of \nnewlines and such",
@@ -450,13 +440,8 @@
 	for _, tst := range tests {
 		ReadLinkClearOptions()
 
-<<<<<<< HEAD
 		datastore := &cassandra.MockModelDatastore{}
-		datastore.On("FindLink", goodUrl, true).Return(tst.linfo, nil)
-=======
-		datastore := &helpers.MockDatastore{}
 		datastore.On("FindLink", goodURL, true).Return(tst.linfo, nil)
->>>>>>> dc74a441
 		Datastore(datastore)
 		origArgs := os.Args
 		os.Args = tst.call
