--- conflicted
+++ resolved
@@ -58,31 +58,15 @@
 
 # If true, walker will honor the website authors 
 # <meta name="ROBOTS" content="nofollow"> tags
-<<<<<<< HEAD
-#honor_meta_nofollow: false
+honor_meta_nofollow: false
 
 # A list of regex patterns to exclude from the crawl. If a link matches a
 # pattern in this list, but not one in the include_link_patterns
 # list, than it is excluded.
-#exclude_link_patterns: []
+exclude_link_patterns: []
 
 # A list of regex patterns that override excludes listed in exclude_link_patterns
-#include_link_patterns: []
-
-## Dispatcher configuration
-#dispatcher:
-#    ## maximum number of links added to segments table per dispatch (must be >0)
-#    num_links_per_segment: 500
-#   
-#    ## refresh_percentage is the percentage of links added per dispatch that have already been crawled.
-#    ## So refresh_percentage = 25 means that 25% of the links added to segments on the next dispatch
-#    ## will be refreshed (i.e. already crawled) links. This value must be >= 0 and <= 100.
-#    refresh_percentage: 25
-#
-#    ## How many concurrent dispatching threads will be run at once (must be >0)
-#    num_concurrent_domains: 1
-=======
-honor_meta_nofollow: false
+include_link_patterns: []
 
 # Dispatcher configuration
 dispatcher:
@@ -96,7 +80,6 @@
 
     # How many concurrent dispatching threads will be run at once (must be >0)
     num_concurrent_domains: 1
->>>>>>> 20052a13
 
 # Cassandra configuration for the datastore.
 # Generally these are used to create a gocql.ClusterConfig object
