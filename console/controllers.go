--- conflicted
+++ resolved
@@ -14,12 +14,7 @@
 	"github.com/iParadigms/walker/cassandra"
 )
 
-<<<<<<< HEAD
 var DS cassandra.ModelDatastore
-=======
-// DS is used by controllers to access the datastore
-var DS *cassandra.Datastore
->>>>>>> dc74a441
 
 // Route represents an http endpoint
 type Route struct {
