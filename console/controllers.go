--- conflicted
+++ resolved
@@ -36,11 +36,8 @@
 		Route{Path: "/links/{domain}/{seedUrl}/{filterRegex}", Controller: LinksController},
 		Route{Path: "/historical/{url}", Controller: LinksHistoricalController},
 		Route{Path: "/findLinks", Controller: FindLinksController},
-<<<<<<< HEAD
 		Route{Path: "/filterLinks", Controller: FilterLinksController},
-=======
 		Route{Path: "/excludeToggle/{domain}/{direction}", Controller: ExcludeToggleController},
->>>>>>> 1527d903
 	}
 }
 
@@ -342,7 +339,6 @@
 	}
 
 	mp := map[string]interface{}{
-<<<<<<< HEAD
 		"Dinfo":             dinfo,
 		"NumberCrawled":     dinfo.NumberLinksTotal - dinfo.NumberLinksUncrawled,
 		"HasHeader":         needHeader,
@@ -351,16 +347,7 @@
 		"NextSeedUrl":       nextSeedUrl,
 		"FilterUrlSuffix":   filterUrlSuffix,
 		"FilterRegexSuffix": filterRegexSuffix,
-		"NextButtonClass":   nextButtonClass,
-		"PrevButtonClass":   prevButtonClass,
-		"HistoryLinks":      historyLinks,
-=======
-		"Dinfo":           dinfo,
-		"NumberCrawled":   dinfo.NumberLinksTotal - dinfo.NumberLinksUncrawled,
-		"HasHeader":       needHeader,
-		"HasLinks":        len(linfos) > 0,
-		"Linfos":          linfos,
-		"NextSeedUrl":     nextSeedUrl,
+
 		"NextButtonClass": nextButtonClass,
 		"PrevButtonClass": prevButtonClass,
 		"HistoryLinks":    historyLinks,
@@ -368,7 +355,6 @@
 		"ExcludeTag":   excludeTag,
 		"ExcludeColor": excludeColor,
 		"ExcludeLink":  excludeLink,
->>>>>>> 1527d903
 	}
 	Render.HTML(w, http.StatusOK, "links", mp)
 	return
@@ -488,7 +474,6 @@
 	return
 }
 
-<<<<<<< HEAD
 func FilterLinksController(w http.ResponseWriter, req *http.Request) {
 	if req.Method != "POST" {
 		mp := map[string]interface{}{
@@ -546,7 +531,8 @@
 	url := fmt.Sprintf("/links2/%s/%s", domain[0], encode32(regex[0]))
 	http.Redirect(w, req, url, http.StatusSeeOther)
 	return
-=======
+}
+
 func ExcludeToggleController(w http.ResponseWriter, req *http.Request) {
 	vars := mux.Vars(req)
 	domain := vars["domain"]
@@ -576,7 +562,6 @@
 	}
 
 	http.Redirect(w, req, fmt.Sprintf("/links/%s", domain), http.StatusFound)
->>>>>>> 1527d903
 }
 
 func assureScheme(url string) (string, error) {
