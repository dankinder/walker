--- conflicted
+++ resolved
@@ -207,14 +207,14 @@
 	UuidOfQueued:         gocql.UUID{},
 }
 
-<<<<<<< HEAD
 var filterDomain = console.DomainInfo{
 	Domain:               "filter.com",
 	NumberLinksTotal:     4,
 	NumberLinksQueued:    0,
 	NumberLinksUncrawled: 4,
 	TimeQueued:           testTime,
-=======
+}
+
 var excludedDomain = console.DomainInfo{
 	Domain:               "excluded.com",
 	NumberLinksTotal:     0,
@@ -222,7 +222,6 @@
 	NumberLinksUncrawled: 0,
 	ExcludeReason:        "Reason for exclusion",
 	TimeQueued:           walker.NotYetCrawled,
->>>>>>> 1527d903
 	UuidOfQueued:         gocql.UUID{},
 }
 
