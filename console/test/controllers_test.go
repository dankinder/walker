--- conflicted
+++ resolved
@@ -365,11 +365,7 @@
 
 	secondColSize := domainTable.Find("tr > td:nth-child(2)").Size()
 	if secondColSize != len(domainKeys) {
-<<<<<<< HEAD
 		t.Fatalf("[.container table tr > td:nth-child(2)] Second column mismatch got %d, expected %d", secondColSize, len(domainKeys))
-=======
-		t.Fatalf("[.container table tr > td:nth-child(2)] Second column mismatch got %d, expected %q", secondColSize, len(domainKeys))
->>>>>>> 3b65a088
 	}
 
 	thirdColSize := domainTable.Find("tr > td:nth-child(3)").Size()
