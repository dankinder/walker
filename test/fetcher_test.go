--- conflicted
+++ resolved
@@ -286,8 +286,6 @@
 	}
 }
 func TestBasicNoRobots(t *testing.T) {
-	walker.Config.AcceptFormats = []string{"text/html", "text/plain"}
-
 	tests := TestSpec{
 		hasParsedLinks: true,
 		perHost: []PerHost{
@@ -393,13 +391,12 @@
 	results.assertExpectations(t)
 }
 
-<<<<<<< HEAD
 func TestBasicMimeType(t *testing.T) {
-	orig := walker.Config.AcceptFormats
+	orig := walker.Config.Fetcher.AcceptFormats
 	defer func() {
-		walker.Config.AcceptFormats = orig
+		walker.Config.Fetcher.AcceptFormats = orig
 	}()
-	walker.Config.AcceptFormats = []string{"text/html", "text/plain"}
+	walker.Config.Fetcher.AcceptFormats = []string{"text/html", "text/plain"}
 
 	tests := TestSpec{
 		hasParsedLinks: false,
@@ -434,27 +431,6 @@
 				},
 			},
 		},
-=======
-	walker.Config.Fetcher.AcceptFormats = []string{"text/html", "text/plain"}
-	rs.SetResponse("http://accept.com/robots.txt", &helpers.MockResponse{Status: 404})
-	rs.SetResponse("http://accept.com/accept_html.html", &helpers.MockResponse{
-		ContentType: "text/html; charset=ISO-8859-4",
-		Body:        html_body_nolinks,
-	})
-	rs.SetResponse("http://accept.com/accept_text.txt", &helpers.MockResponse{
-		ContentType: "text/plain",
-	})
-	rs.SetResponse("http://accept.com/donthandle", &helpers.MockResponse{
-		ContentType: "foo/bar",
-	})
-	rs.SetResponse("http://linktests.com/links/test.html", &helpers.MockResponse{
-		Body: html_test_links,
-	})
-	manager := &walker.FetchManager{
-		Datastore: ds,
-		Handler:   h,
-		Transport: helpers.GetFakeTransport(),
->>>>>>> 63a88b42
 	}
 
 	//
@@ -510,15 +486,12 @@
 	results.assertExpectations(t)
 }
 
-<<<<<<< HEAD
 func TestBasicLinkTest(t *testing.T) {
-	walker.Config.AcceptFormats = []string{"text/html", "text/plain"}
-=======
-func TestFetcherBlacklistsPrivateIPs(t *testing.T) {
-	orig := walker.Config.Fetcher.BlacklistPrivateIPs
-	defer func() { walker.Config.Fetcher.BlacklistPrivateIPs = orig }()
-	walker.Config.Fetcher.BlacklistPrivateIPs = true
->>>>>>> 63a88b42
+	orig := walker.Config.Fetcher.AcceptFormats
+	defer func() {
+		walker.Config.Fetcher.AcceptFormats = orig
+	}()
+	walker.Config.Fetcher.AcceptFormats = []string{"text/html", "text/plain"}
 
 	tests := TestSpec{
 		hasParsedLinks: true,
@@ -583,17 +556,10 @@
 	results.assertExpectations(t)
 }
 
-<<<<<<< HEAD
-func TestFetcherBlacklistsPrivateIPs(t *testing.T) {
-	orig := walker.Config.BlacklistPrivateIPs
-	defer func() { walker.Config.BlacklistPrivateIPs = orig }()
-	walker.Config.BlacklistPrivateIPs = true
-=======
 func TestStillCrawlWhenDomainUnreachable(t *testing.T) {
 	orig := walker.Config.Fetcher.BlacklistPrivateIPs
 	defer func() { walker.Config.Fetcher.BlacklistPrivateIPs = orig }()
 	walker.Config.Fetcher.BlacklistPrivateIPs = true
->>>>>>> 63a88b42
 
 	tests := TestSpec{
 		hasNoLinks: true,
@@ -609,6 +575,10 @@
 					},
 				},
 			},
+
+			PerHost{
+				domain: "a1234567890bcde.com",
+			},
 		},
 	}
 
@@ -622,41 +592,34 @@
 	results.datastore.AssertNotCalled(t, "LinksForHost", "private.com")
 }
 
-<<<<<<< HEAD
-func TestStillCrawlWhenDomainUnreachable(t *testing.T) {
-	orig := walker.Config.BlacklistPrivateIPs
-	defer func() { walker.Config.BlacklistPrivateIPs = orig }()
-	walker.Config.BlacklistPrivateIPs = true
-=======
+// func TestStillCrawlWhenDomainUnreachable(t *testing.T) {
+// 	orig := walker.Config.BlacklistPrivateIPs
+// 	defer func() { walker.Config.BlacklistPrivateIPs = orig }()
+// 	walker.Config.BlacklistPrivateIPs = true
+
+// 	tests := TestSpec{
+// 		hasNoLinks: true,
+// 		perHost: []PerHost{
+// 			PerHost{
+// 				domain: "a1234567890bcde.com",
+// 				links: []PerLink{
+// 					PerLink{
+// 						url:      "http://a1234567890bcde.com/",
+// 						response: &helpers.MockResponse{Status: 404},
+// 					},
+// 				},
+// 			},
+// 		},
+// 	}
+
+// 	results := runFetcher(tests, defaultSleep, t)
+// 	results.assertExpectations(t)
+// }
+
 func TestFetcherCreatesTransport(t *testing.T) {
 	orig := walker.Config.Fetcher.BlacklistPrivateIPs
 	defer func() { walker.Config.Fetcher.BlacklistPrivateIPs = orig }()
 	walker.Config.Fetcher.BlacklistPrivateIPs = false
->>>>>>> 63a88b42
-
-	tests := TestSpec{
-		hasNoLinks: true,
-		perHost: []PerHost{
-			PerHost{
-				domain: "a1234567890bcde.com",
-				links: []PerLink{
-					PerLink{
-						url:      "http://a1234567890bcde.com/",
-						response: &helpers.MockResponse{Status: 404},
-					},
-				},
-			},
-		},
-	}
-
-	results := runFetcher(tests, defaultSleep, t)
-	results.assertExpectations(t)
-}
-
-func TestFetcherCreatesTransport(t *testing.T) {
-	orig := walker.Config.BlacklistPrivateIPs
-	defer func() { walker.Config.BlacklistPrivateIPs = orig }()
-	walker.Config.BlacklistPrivateIPs = false
 
 	tests := TestSpec{
 		hasParsedLinks:    false,
@@ -823,16 +786,11 @@
 }
 
 func TestHttpTimeout(t *testing.T) {
-<<<<<<< HEAD
-	origTimeout := walker.Config.HttpTimeout
-=======
 	origTimeout := walker.Config.Fetcher.HttpTimeout
-	walker.Config.Fetcher.HttpTimeout = "200ms"
->>>>>>> 63a88b42
 	defer func() {
 		walker.Config.Fetcher.HttpTimeout = origTimeout
 	}()
-	walker.Config.HttpTimeout = "200ms"
+	walker.Config.Fetcher.HttpTimeout = "200ms"
 
 	for _, timeoutType := range []string{"wontConnect", "stalledRead"} {
 
@@ -1014,7 +972,6 @@
 }
 
 func TestFetchManagerFastShutdown(t *testing.T) {
-<<<<<<< HEAD
 	tests := TestSpec{
 		hasParsedLinks: false,
 		perHost: []PerHost{
@@ -1039,29 +996,6 @@
 				},
 			},
 		},
-=======
-	origDefaultCrawlDelay := walker.Config.Fetcher.DefaultCrawlDelay
-	defer func() {
-		walker.Config.Fetcher.DefaultCrawlDelay = origDefaultCrawlDelay
-	}()
-	walker.Config.Fetcher.DefaultCrawlDelay = "1s"
-
-	ds := &helpers.MockDatastore{}
-	ds.On("ClaimNewHost").Return("test.com").Once()
-	ds.On("LinksForHost", "test.com").Return([]*walker.URL{
-		helpers.Parse("http://test.com/page1.html"),
-		helpers.Parse("http://test.com/page2.html"),
-	})
-	ds.On("UnclaimHost", "test.com").Return()
-	ds.On("ClaimNewHost").Return("")
-
-	ds.On("StoreURLFetchResults", mock.AnythingOfType("*walker.FetchResults")).Return()
-
-	manager := &walker.FetchManager{
-		Datastore: ds,
-		Handler:   &helpers.MockHandler{},
-		Transport: helpers.GetFakeTransport(),
->>>>>>> 63a88b42
 	}
 
 	results := runFetcher(tests, 250*time.Millisecond, t)
