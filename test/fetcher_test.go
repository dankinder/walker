// +build sudo

package test

import (
	"fmt"
	"io/ioutil"
	"net/http"
	"testing"
	"time"

	"github.com/iParadigms/walker"
	"github.com/stretchr/testify/mock"
)

const html_body string = `<!DOCTYPE html>
<html>
<head>
<meta http-equiv="Content-Type" content="text/html; charset=utf-8">
<title>Test norobots site</title>
</head>

<div id="menu">
	<a href="/dir1/">Dir1</a>
	<a href="/dir2/">Dir2</a>
	<a id="other" href="http://other.com/" title="stuff">Other</a>
</div>
</html>`

const html_body_nolinks string = `<!DOCTYPE html>
<html>
<head>
<meta http-equiv="Content-Type" content="text/html; charset=utf-8">
<title>No Links</title>
</head>
<div id="menu">
</div>
</html>`

const html_test_links string = `<!DOCTYPE html>
<html>
<head>
<meta http-equiv="Content-Type" content="text/html; charset=utf-8">
<title>Test links page</title>
</head>

<div id="menu">
	<a href="relative-dir/">link</a>
	<a href="relative-page/page.html">link</a>
	<a href="/abs-relative-dir/">link</a>
	<a href="/abs-relative-page/page.html">link</a>
	<a href="https://other.org/abs-dir/">link</a>
	<a href="https://other.org/abs-page/page.html">link</a>
	<a href="javascript:doStuff();">link</a>
	<a href="ftp:ignoreme.zip;">link</a>
	<a href="ftP:ignoreme.zip;">link</a>
	<a href="hTTP:donot/ignore.html">link</a>
</div>
</html>`

func TestBasicFetchManagerRun(t *testing.T) {
	ds := &MockDatastore{}
	ds.On("ClaimNewHost").Return("norobots.com").Once()
	ds.On("LinksForHost", "norobots.com").Return([]*walker.URL{
		parse("http://norobots.com/page1.html"),
		parse("http://norobots.com/page2.html"),
		parse("http://norobots.com/page3.html"),
	})
	ds.On("UnclaimHost", "norobots.com").Return()

	ds.On("ClaimNewHost").Return("robotsdelay1.com").Once()
	ds.On("LinksForHost", "robotsdelay1.com").Return([]*walker.URL{
		parse("http://robotsdelay1.com/page4.html"),
		parse("http://robotsdelay1.com/page5.html"),
	})
	ds.On("UnclaimHost", "robotsdelay1.com").Return()

	ds.On("ClaimNewHost").Return("accept.com").Once()
	ds.On("LinksForHost", "accept.com").Return([]*walker.URL{
		parse("http://accept.com/accept_html.html"),
		parse("http://accept.com/accept_text.txt"),
		parse("http://accept.com/donthandle"),
	})
	ds.On("UnclaimHost", "accept.com").Return()

	ds.On("ClaimNewHost").Return("linktests.com").Once()
	ds.On("LinksForHost", "linktests.com").Return([]*walker.URL{
		parse("http://linktests.com/links/test.html"),
	})
	ds.On("UnclaimHost", "linktests.com").Return()

	// This last call will make ClaimNewHost return "" on each subsequent call,
	// which will put the fetcher to sleep.
	ds.On("ClaimNewHost").Return("")

	ds.On("StoreURLFetchResults", mock.AnythingOfType("*walker.FetchResults")).Return()
	ds.On("StoreParsedURL",
		mock.AnythingOfType("*walker.URL"),
		mock.AnythingOfType("*walker.FetchResults")).Return()

	h := &MockHandler{}
	h.On("HandleResponse", mock.Anything).Return()

	rs, err := NewMockRemoteServer()
	if err != nil {
		t.Fatal(err)
	}
	rs.SetResponse("http://norobots.com/robots.txt", &MockResponse{Status: 404})
	rs.SetResponse("http://norobots.com/page1.html", &MockResponse{
		Body: html_body,
	})
	rs.SetResponse("http://robotsdelay1.com/robots.txt", &MockResponse{
		Body: "User-agent: *\nCrawl-delay: 1\n",
	})

	walker.Config.AcceptFormats = []string{"text/html", "text/plain"}
	rs.SetResponse("http://accept.com/robots.txt", &MockResponse{Status: 404})
	rs.SetResponse("http://accept.com/accept_html.html", &MockResponse{
		ContentType: "text/html",
		Body:        html_body_nolinks,
	})
	rs.SetResponse("http://accept.com/accept_text.txt", &MockResponse{
		ContentType: "text/plain",
	})
	rs.SetResponse("http://accept.com/donthandle", &MockResponse{
		ContentType: "foo/bar",
	})
	rs.SetResponse("http://linktests.com/links/test.html", &MockResponse{
		Body: html_test_links,
	})
	manager := &walker.FetchManager{
		Datastore: ds,
		Handler:   h,
		Transport: GetFakeTransport(),
	}

	go manager.Start()
	time.Sleep(time.Second * 3)
	manager.Stop()

	rs.Stop()
	recvTextHtml := false
	recvTextPlain := false
	for _, call := range h.Calls {
		fr := call.Arguments.Get(0).(*walker.FetchResults)
		switch fr.URL.String() {
		case "http://norobots.com/page1.html":
			contents, _ := ioutil.ReadAll(fr.Response.Body)
			if string(contents) != html_body {
				t.Errorf("For %v, expected:\n%v\n\nBut got:\n%v\n",
					fr.URL, html_body, string(contents))
			}
		case "http://norobots.com/page2.html":
		case "http://norobots.com/page3.html":
		case "http://robotsdelay1.com/page4.html":
		case "http://robotsdelay1.com/page5.html":
		case "http://accept.com/accept_html.html":
			recvTextHtml = true
		case "http://accept.com/accept_text.txt":
			recvTextPlain = true
		case "http://linktests.com/links/test.html":
		default:
			t.Errorf("Got a Handler.HandleResponse call we didn't expect: %v", fr)
		}
	}
	if !recvTextHtml {
		t.Errorf("Failed to handle explicit Content-Type: text/html")
	}
	if !recvTextPlain {
		t.Errorf("Failed to handle Content-Type: text/plain")
	}

	// Link tests to ensure we resolve URLs to proper absolute forms
	for _, call := range ds.Calls {
		if call.Method == "StoreParsedURL" {
			u := call.Arguments.Get(0).(*walker.URL)
			fr := call.Arguments.Get(1).(*walker.FetchResults)
			if fr.URL.String() != "http://linktests.com/links/test.html" {
				continue
			}
			switch u.String() {
			case "http://linktests.com/links/relative-dir/":
			case "http://linktests.com/links/relative-page/page.html":
			case "http://linktests.com/abs-relative-dir/":
			case "http://linktests.com/abs-relative-page/page.html":
			case "https://other.org/abs-dir/":
			case "https://other.org/abs-page/page.html":
			case "http:donot/ignore.html":
			default:
				t.Errorf("StoreParsedURL call we didn't expect: %v", u)
			}
		}
	}

	ds.AssertExpectations(t)
	h.AssertExpectations(t)
}

func TestFetcherBlacklistsPrivateIPs(t *testing.T) {
	orig := walker.Config.BlacklistPrivateIPs
	defer func() { walker.Config.BlacklistPrivateIPs = orig }()
	walker.Config.BlacklistPrivateIPs = true

	ds := &MockDatastore{}
	ds.On("ClaimNewHost").Return("private.com").Once()
	ds.On("UnclaimHost", "private.com").Return()
	ds.On("ClaimNewHost").Return("")

	h := &MockHandler{}

	rs, err := NewMockRemoteServer()
	if err != nil {
		t.Fatal(err)
	}

	manager := &walker.FetchManager{
		Datastore: ds,
		Handler:   h,
		Transport: GetFakeTransport(),
	}

	go manager.Start()
	time.Sleep(time.Second * 1)
	manager.Stop()
	rs.Stop()

	if len(h.Calls) != 0 {
		t.Error("Did not expect any handler calls due to host resolving to private IP")
	}

	ds.AssertExpectations(t)
	h.AssertExpectations(t)
	ds.AssertNotCalled(t, "LinksForHost", "private.com")
}

func TestFetcherCreatesTransport(t *testing.T) {
	orig := walker.Config.BlacklistPrivateIPs
	defer func() { walker.Config.BlacklistPrivateIPs = orig }()
	walker.Config.BlacklistPrivateIPs = false

	ds := &MockDatastore{}
	ds.On("ClaimNewHost").Return("localhost.localdomain").Once()
	ds.On("LinksForHost", "localhost.localdomain").Return([]*walker.URL{
		parse("http://localhost.localdomain/"),
	})
	ds.On("StoreURLFetchResults", mock.AnythingOfType("*walker.FetchResults")).Return()
	ds.On("UnclaimHost", "localhost.localdomain").Return()
	ds.On("ClaimNewHost").Return("")

	h := &MockHandler{}
	h.On("HandleResponse", mock.Anything).Return()

	rs, err := NewMockRemoteServer()
	if err != nil {
		t.Fatal(err)
	}

	manager := &walker.FetchManager{
		Datastore: ds,
		Handler:   h,
	}

	go manager.Start()
	time.Sleep(time.Second * 1)
	manager.Stop()
	rs.Stop()

	if manager.Transport == nil {
		t.Fatalf("Expected Transport to get set")
	}
	_, ok := manager.Transport.(*http.Transport)
	if !ok {
		t.Fatalf("Expected Transport to get set to a *http.Transport")
	}

	// It would be great to check that the DNS cache actually got used here,
	// but with the current design there seems to be no way to check it

	ds.AssertExpectations(t)
	h.AssertExpectations(t)
}

<<<<<<< HEAD
func TestHrefWithSpace(t *testing.T) {

	testPage := "http://t.com/page1.html"
	const html_with_href_space = `<!DOCTYPE html>
<html>
<head>
<meta http-equiv="Content-Type" content="text/html; charset=utf-8">
<title>Test links page</title>
</head>

<div id="menu">
	<a href=" relative-dir/">link</a>
	<a href=" relative-page/page.html">link</a>
	<a href=" /abs-relative-dir/">link</a>
	<a href=" /abs-relative-page/page.html">link</a>
	<a href=" https://other.org/abs-dir/">link</a>
	<a href=" https://other.org/abs-page/page.html">link</a>
</div>
</html>`

	ds := &MockDatastore{}
	ds.On("ClaimNewHost").Return("t.com").Once()
	ds.On("LinksForHost", "t.com").Return([]*walker.URL{
		parse(testPage),
	})
	ds.On("UnclaimHost", "t.com").Return()
	ds.On("ClaimNewHost").Return("")

	ds.On("StoreURLFetchResults", mock.AnythingOfType("*walker.FetchResults")).Return()
	ds.On("StoreParsedURL",
		mock.AnythingOfType("*walker.URL"),
		mock.AnythingOfType("*walker.FetchResults")).Return()
=======
func TestRedirects(t *testing.T) {
	link := func(index int) string {
		return fmt.Sprintf("http://sub.dom.com/page%d.html", index)
	}

	roundTriper := mapRoundTrip{
		responses: map[string]*http.Response{
			link(1): response307(link(2)),
			link(2): response307(link(3)),
			link(3): response200(),
		},
	}

	ds := &MockDatastore{}
	ds.On("ClaimNewHost").Return("dom.com").Once()
	ds.On("LinksForHost", "dom.com").Return([]*walker.URL{
		parse(link(1)),
	})
	ds.On("StoreURLFetchResults", mock.AnythingOfType("*walker.FetchResults")).Return()
	ds.On("UnclaimHost", "dom.com").Return()
	ds.On("ClaimNewHost").Return("")
>>>>>>> d9e70703

	h := &MockHandler{}
	h.On("HandleResponse", mock.Anything).Return()

<<<<<<< HEAD
	rs, err := NewMockRemoteServer()
	if err != nil {
		t.Fatal(err)
	}
	rs.SetResponse(testPage, &MockResponse{
		ContentType: "text/html",
		Body:        html_with_href_space,
	})

	manager := &walker.FetchManager{
		Datastore: ds,
		Handler:   h,
		Transport: GetFakeTransport(),
=======
	manager := &walker.FetchManager{
		Datastore: ds,
		Handler:   h,
		Transport: &roundTriper,
>>>>>>> d9e70703
	}

	go manager.Start()
	time.Sleep(time.Second * 2)
	manager.Stop()
<<<<<<< HEAD

	rs.Stop()

	foundTCom := false
	for _, call := range h.Calls {
		fr := call.Arguments.Get(0).(*walker.FetchResults)
		if fr.URL.String() == testPage {
			foundTCom = true
			break
		}
	}
	if !foundTCom {
		t.Fatalf("Failed to find pushed link 'http://t.com/page1.html'")
	}

	expected := map[string]bool{
		"http://t.com/relative-dir/":               true,
		"http://t.com/relative-page/page.html":     true,
		"http://t.com/abs-relative-dir/":           true,
		"http://t.com/abs-relative-page/page.html": true,
		"https://other.org/abs-dir/":               true,
		"https://other.org/abs-page/page.html":     true,
	}

	for _, call := range ds.Calls {
		if call.Method == "StoreParsedURL" {
			u := call.Arguments.Get(0).(*walker.URL)
			fr := call.Arguments.Get(1).(*walker.FetchResults)
			if fr.URL.String() == testPage {
				if expected[u.String()] {
					delete(expected, u.String())
				} else {
					t.Errorf("StoreParsedURL mismatch found unexpected link %q", u.String())
				}
			}
		}
	}

	for link, _ := range expected {
		t.Errorf("StoreParsedURL didn't find link %q", link)
=======
	if len(h.Calls) < 1 {
		t.Fatalf("Expected to find calls made to handler, but didn't")
	}
	fr := h.Calls[0].Arguments.Get(0).(*walker.FetchResults)

	if fr.URL.String() != link(1) {
		t.Errorf("URL mismatch, got %q, expected %q", fr.URL.String(), link(1))
	}
	if len(fr.RedirectedFrom) != 2 {
		t.Errorf("RedirectedFrom length mismatch, got %d, expected %d", len(fr.RedirectedFrom), 2)
	}
	if fr.RedirectedFrom[0].String() != link(2) {
		t.Errorf("RedirectedFrom[0] mismatch, got %q, expected %q", fr.RedirectedFrom[0].String(), link(2))
	}
	if fr.RedirectedFrom[1].String() != link(3) {
		t.Errorf("RedirectedFrom[0] mismatch, got %q, expected %q", fr.RedirectedFrom[1].String(), link(3))
>>>>>>> d9e70703
	}

	ds.AssertExpectations(t)
	h.AssertExpectations(t)
}<|MERGE_RESOLUTION|>--- conflicted
+++ resolved
@@ -280,7 +280,62 @@
 	h.AssertExpectations(t)
 }
 
-<<<<<<< HEAD
+func TestRedirects(t *testing.T) {
+	link := func(index int) string {
+		return fmt.Sprintf("http://sub.dom.com/page%d.html", index)
+	}
+
+	roundTriper := mapRoundTrip{
+		responses: map[string]*http.Response{
+			link(1): response307(link(2)),
+			link(2): response307(link(3)),
+			link(3): response200(),
+		},
+	}
+
+	ds := &MockDatastore{}
+	ds.On("ClaimNewHost").Return("dom.com").Once()
+	ds.On("LinksForHost", "dom.com").Return([]*walker.URL{
+		parse(link(1)),
+	})
+	ds.On("StoreURLFetchResults", mock.AnythingOfType("*walker.FetchResults")).Return()
+	ds.On("UnclaimHost", "dom.com").Return()
+	ds.On("ClaimNewHost").Return("")
+
+	h := &MockHandler{}
+	h.On("HandleResponse", mock.Anything).Return()
+
+	manager := &walker.FetchManager{
+		Datastore: ds,
+		Handler:   h,
+		Transport: &roundTriper,
+	}
+
+	go manager.Start()
+	time.Sleep(time.Second * 2)
+	manager.Stop()
+	if len(h.Calls) < 1 {
+		t.Fatalf("Expected to find calls made to handler, but didn't")
+	}
+	fr := h.Calls[0].Arguments.Get(0).(*walker.FetchResults)
+
+	if fr.URL.String() != link(1) {
+		t.Errorf("URL mismatch, got %q, expected %q", fr.URL.String(), link(1))
+	}
+	if len(fr.RedirectedFrom) != 2 {
+		t.Errorf("RedirectedFrom length mismatch, got %d, expected %d", len(fr.RedirectedFrom), 2)
+	}
+	if fr.RedirectedFrom[0].String() != link(2) {
+		t.Errorf("RedirectedFrom[0] mismatch, got %q, expected %q", fr.RedirectedFrom[0].String(), link(2))
+	}
+	if fr.RedirectedFrom[1].String() != link(3) {
+		t.Errorf("RedirectedFrom[0] mismatch, got %q, expected %q", fr.RedirectedFrom[1].String(), link(3))
+	}
+
+	ds.AssertExpectations(t)
+	h.AssertExpectations(t)
+}
+
 func TestHrefWithSpace(t *testing.T) {
 
 	testPage := "http://t.com/page1.html"
@@ -313,34 +368,10 @@
 	ds.On("StoreParsedURL",
 		mock.AnythingOfType("*walker.URL"),
 		mock.AnythingOfType("*walker.FetchResults")).Return()
-=======
-func TestRedirects(t *testing.T) {
-	link := func(index int) string {
-		return fmt.Sprintf("http://sub.dom.com/page%d.html", index)
-	}
-
-	roundTriper := mapRoundTrip{
-		responses: map[string]*http.Response{
-			link(1): response307(link(2)),
-			link(2): response307(link(3)),
-			link(3): response200(),
-		},
-	}
-
-	ds := &MockDatastore{}
-	ds.On("ClaimNewHost").Return("dom.com").Once()
-	ds.On("LinksForHost", "dom.com").Return([]*walker.URL{
-		parse(link(1)),
-	})
-	ds.On("StoreURLFetchResults", mock.AnythingOfType("*walker.FetchResults")).Return()
-	ds.On("UnclaimHost", "dom.com").Return()
-	ds.On("ClaimNewHost").Return("")
->>>>>>> d9e70703
 
 	h := &MockHandler{}
 	h.On("HandleResponse", mock.Anything).Return()
 
-<<<<<<< HEAD
 	rs, err := NewMockRemoteServer()
 	if err != nil {
 		t.Fatal(err)
@@ -354,18 +385,11 @@
 		Datastore: ds,
 		Handler:   h,
 		Transport: GetFakeTransport(),
-=======
-	manager := &walker.FetchManager{
-		Datastore: ds,
-		Handler:   h,
-		Transport: &roundTriper,
->>>>>>> d9e70703
 	}
 
 	go manager.Start()
 	time.Sleep(time.Second * 2)
 	manager.Stop()
-<<<<<<< HEAD
 
 	rs.Stop()
 
@@ -406,24 +430,6 @@
 
 	for link, _ := range expected {
 		t.Errorf("StoreParsedURL didn't find link %q", link)
-=======
-	if len(h.Calls) < 1 {
-		t.Fatalf("Expected to find calls made to handler, but didn't")
-	}
-	fr := h.Calls[0].Arguments.Get(0).(*walker.FetchResults)
-
-	if fr.URL.String() != link(1) {
-		t.Errorf("URL mismatch, got %q, expected %q", fr.URL.String(), link(1))
-	}
-	if len(fr.RedirectedFrom) != 2 {
-		t.Errorf("RedirectedFrom length mismatch, got %d, expected %d", len(fr.RedirectedFrom), 2)
-	}
-	if fr.RedirectedFrom[0].String() != link(2) {
-		t.Errorf("RedirectedFrom[0] mismatch, got %q, expected %q", fr.RedirectedFrom[0].String(), link(2))
-	}
-	if fr.RedirectedFrom[1].String() != link(3) {
-		t.Errorf("RedirectedFrom[0] mismatch, got %q, expected %q", fr.RedirectedFrom[1].String(), link(3))
->>>>>>> d9e70703
 	}
 
 	ds.AssertExpectations(t)
