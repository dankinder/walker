--- conflicted
+++ resolved
@@ -1631,11 +1631,6 @@
 	}
 }
 
-<<<<<<< HEAD
-func TestBugTrn210(t *testing.T) {
-	tests := TestSpec{
-		hasParsedLinks: false,
-=======
 func TestKeepAliveThreshold(t *testing.T) {
 	origKeepAlive := walker.Config.Fetcher.HttpKeepAlive
 	origThreshold := walker.Config.Fetcher.HttpKeepAliveThreshold
@@ -1656,30 +1651,100 @@
 		hasParsedLinks:   false,
 		transport:        transport,
 		transNoKeepAlive: transNoKeepAlive,
-
->>>>>>> 1b90d7d3
 		hosts: []DomainSpec{
 			DomainSpec{
 				domain: "a.com",
 				links: []LinkSpec{
-<<<<<<< HEAD
+					LinkSpec{
+						url: "http://a.com/robots.txt",
+						response: &helpers.MockResponse{
+							Body: "User-agent: *\nCrawl-delay: 0\n",
+						},
+						robots: true,
+					},
+
+					LinkSpec{
+						url: "http://a.com/page1.html",
+					},
+
+					LinkSpec{
+						url: "http://a.com/page2.html",
+					},
+				},
+			},
+
+			DomainSpec{
+				domain: "b.com",
+				links: []LinkSpec{
+					LinkSpec{
+						url: "http://b.com/robots.txt",
+						response: &helpers.MockResponse{
+							Body: "User-agent: *\nCrawl-delay: 1\n",
+						},
+						robots: true,
+					},
+
+					LinkSpec{
+						url: "http://b.com/page1.html",
+					},
+				},
+			},
+		},
+	}
+
+	runFetcher(tests, 2*defaultSleep, t)
+
+	expectInTransport := map[string]bool{
+		"http://a.com/page1.html": true,
+		"http://a.com/page2.html": true,
+	}
+
+	expectInTransNoKeepAlive := map[string]bool{
+		"http://a.com/robots.txt": true,
+		"http://b.com/robots.txt": true,
+		"http://b.com/page1.html": true,
+	}
+
+	for _, v := range transport.Record {
+		if expectInTransport[v] {
+			delete(expectInTransport, v)
+		} else {
+			t.Errorf("Unknown link found in transport: %v", v)
+		}
+	}
+	for v := range expectInTransport {
+		t.Errorf("Expected to find link %v in transport, but didn't", v)
+	}
+
+	for _, v := range transNoKeepAlive.Record {
+		if expectInTransNoKeepAlive[v] {
+			delete(expectInTransNoKeepAlive, v)
+		} else {
+			t.Errorf("Unknown link found in transNoKeepAlive: %v", v)
+		}
+	}
+	for v := range expectInTransNoKeepAlive {
+		t.Errorf("Expected to find link %v in transNoKeepAlive, but didn't", v)
+	}
+}
+
+func TestBugTrn210(t *testing.T) {
+	tests := TestSpec{
+		hasParsedLinks: false,
+		hosts: []DomainSpec{
+			DomainSpec{
+				domain: "a.com",
+				links: []LinkSpec{
 
 					LinkSpec{
 						url: "http://a.com/robots.txt",
 						response: &helpers.MockResponse{
 							Body: "User-agent: *\nDisallow: /\n",
-=======
-					LinkSpec{
-						url: "http://a.com/robots.txt",
-						response: &helpers.MockResponse{
-							Body: "User-agent: *\nCrawl-delay: 0\n",
->>>>>>> 1b90d7d3
 						},
 						robots: true,
 					},
 
 					LinkSpec{
-<<<<<<< HEAD
 						url: "http://a.com/",
 					},
 
@@ -1714,68 +1779,5 @@
 	}
 	for link := range expected {
 		t.Errorf("Failed to find link %v", link)
-=======
-						url: "http://a.com/page1.html",
-					},
-
-					LinkSpec{
-						url: "http://a.com/page2.html",
-					},
-				},
-			},
-
-			DomainSpec{
-				domain: "b.com",
-				links: []LinkSpec{
-					LinkSpec{
-						url: "http://b.com/robots.txt",
-						response: &helpers.MockResponse{
-							Body: "User-agent: *\nCrawl-delay: 1\n",
-						},
-						robots: true,
-					},
-
-					LinkSpec{
-						url: "http://b.com/page1.html",
-					},
-				},
-			},
-		},
-	}
-
-	runFetcher(tests, 2*defaultSleep, t)
-
-	expectInTransport := map[string]bool{
-		"http://a.com/page1.html": true,
-		"http://a.com/page2.html": true,
-	}
-
-	expectInTransNoKeepAlive := map[string]bool{
-		"http://a.com/robots.txt": true,
-		"http://b.com/robots.txt": true,
-		"http://b.com/page1.html": true,
-	}
-
-	for _, v := range transport.Record {
-		if expectInTransport[v] {
-			delete(expectInTransport, v)
-		} else {
-			t.Errorf("Unknown link found in transport: %v", v)
-		}
-	}
-	for v := range expectInTransport {
-		t.Errorf("Expected to find link %v in transport, but didn't", v)
-	}
-
-	for _, v := range transNoKeepAlive.Record {
-		if expectInTransNoKeepAlive[v] {
-			delete(expectInTransNoKeepAlive, v)
-		} else {
-			t.Errorf("Unknown link found in transNoKeepAlive: %v", v)
-		}
-	}
-	for v := range expectInTransNoKeepAlive {
-		t.Errorf("Expected to find link %v in transNoKeepAlive, but didn't", v)
->>>>>>> 1b90d7d3
 	}
 }