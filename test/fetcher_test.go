--- conflicted
+++ resolved
@@ -1728,7 +1728,6 @@
 	}
 }
 
-<<<<<<< HEAD
 func TestMaxPathLength(t *testing.T) {
 	orig := walker.Config.Fetcher.MaxPathLength
 	defer func() {
@@ -1776,7 +1775,9 @@
 
 	for e := range expected {
 		t.Errorf("StoreParsedURL expected to see %q, but didn't", e)
-=======
+	}
+}
+
 func TestBugTrn210(t *testing.T) {
 	tests := TestSpec{
 		hasParsedLinks: false,
@@ -1828,6 +1829,5 @@
 	}
 	for link := range expected {
 		t.Errorf("Failed to find link %v", link)
->>>>>>> ea2eca6b
 	}
 }