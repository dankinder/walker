// +build cassandra

package test

import (
	"fmt"
	"net/http"
	"net/url"
	"reflect"
	"sync"

	"testing"
	"time"

	"github.com/gocql/gocql"
	"github.com/iParadigms/walker"
)

var initdb sync.Once

// getDB ensures a walker database is set up and empty, returning a db session
func getDB(t *testing.T) *gocql.Session {
	initdb.Do(func() {
		err := walker.CreateCassandraSchema()
		if err != nil {
			t.Fatalf(err.Error())
		}
	})

	if walker.Config.Cassandra.Keyspace != "walker_test" {
		t.Fatal("Running tests requires using the walker_test keyspace")
		return nil
	}
	config := walker.GetCassandraConfig()
	db, err := config.CreateSession()
	if err != nil {
		t.Fatalf("Could not connect to local cassandra db: %v", err)
		return nil
	}

	tables := []string{"links", "segments", "domain_info"}
	for _, table := range tables {
		err := db.Query(fmt.Sprintf(`TRUNCATE %v`, table)).Exec()
		if err != nil {
			t.Fatalf("Failed to truncate table %v: %v", table, err)
		}
	}

	return db
}

// getDS is a convenience function for getting a CassandraDatastore and failing
// if we couldn't
func getDS(t *testing.T) *walker.CassandraDatastore {
	ds, err := walker.NewCassandraDatastore()
	if err != nil {
		t.Fatalf("Failed to create CassandraDatastore: %v", err)
	}
	return ds
}

//TODO: test with query params

var page1URL *walker.URL
var page1Fetch *walker.FetchResults
var page2URL *walker.URL
var page2Fetch *walker.FetchResults

func init() {
	page1URL = parse("http://test.com/page1.html")
	page1Fetch = &walker.FetchResults{
		URL:       page1URL,
		FetchTime: time.Now(),
		Response: &http.Response{
			Status:        "200 OK",
			StatusCode:    200,
			Proto:         "HTTP/1.1",
			ProtoMajor:    1,
			ProtoMinor:    1,
			ContentLength: 18,
			Request: &http.Request{
				Method:        "GET",
				URL:           page1URL.URL,
				Proto:         "HTTP/1.1",
				ProtoMajor:    1,
				ProtoMinor:    1,
				ContentLength: 18,
				Host:          "test.com",
			},
		},
	}
	page2URL = parse("http://test.com/page2.html")
	page2Fetch = &walker.FetchResults{
		URL:       page2URL,
		FetchTime: time.Now(),
		Response: &http.Response{
			Status:        "200 OK",
			StatusCode:    200,
			Proto:         "HTTP/1.1",
			ProtoMajor:    1,
			ProtoMinor:    1,
			ContentLength: 18,
			Request: &http.Request{
				Method:        "GET",
				URL:           page2URL.URL,
				Proto:         "HTTP/1.1",
				ProtoMajor:    1,
				ProtoMinor:    1,
				ContentLength: 18,
				Host:          "test.com",
			},
		},
	}

}

func TestDatastoreBasic(t *testing.T) {
	db := getDB(t)
	ds := getDS(t)

	insertDomainInfo := `INSERT INTO domain_info (dom, claim_tok, priority, dispatched)
								VALUES (?, ?, ?, ?)`
	insertSegment := `INSERT INTO segments (dom, subdom, path, proto)
						VALUES (?, ?, ?, ?)`
	insertLink := `INSERT INTO links (dom, subdom, path, proto, time)
						VALUES (?, ?, ?, ?, ?)`

	queries := []*gocql.Query{
		db.Query(insertDomainInfo, "test.com", gocql.UUID{}, 0, true),
		db.Query(insertSegment, "test.com", "", "page1.html", "http"),
		db.Query(insertSegment, "test.com", "", "page2.html", "http"),
		db.Query(insertLink, "test.com", "", "page1.html", "http", walker.NotYetCrawled),
		db.Query(insertLink, "test.com", "", "page2.html", "http", walker.NotYetCrawled),
	}
	for _, q := range queries {
		err := q.Exec()
		if err != nil {
			t.Fatalf("Failed to insert test data: %v\nQuery: %v", err, q)
		}
	}

	host := ds.ClaimNewHost()
	if host != "test.com" {
		t.Errorf("Expected test.com but got %v", host)
	}

	links := map[url.URL]bool{}
	expectedLinks := map[url.URL]bool{
		*page1URL.URL: true,
		*page2URL.URL: true,
	}
	for u := range ds.LinksForHost("test.com") {
		links[*u.URL] = true
	}
	if !reflect.DeepEqual(links, expectedLinks) {
		t.Errorf("Expected links from LinksForHost: %v\nBut got: %v", expectedLinks, links)
	}

	ds.StoreURLFetchResults(page1Fetch)
	ds.StoreURLFetchResults(page2Fetch)

	expectedResults := map[url.URL]int{
		*page1URL.URL: 200,
		*page2URL.URL: 200,
	}
	iter := db.Query(`SELECT dom, subdom, path, proto, time, stat
						FROM links WHERE dom = 'test.com'`).Iter()
	var linkdomain, subdomain, path, protocol string
	var status int
	var crawl_time time.Time
	results := map[url.URL]int{}
	for iter.Scan(&linkdomain, &subdomain, &path, &protocol, &crawl_time, &status) {
		if !crawl_time.Equal(walker.NotYetCrawled) {
			u, _ := walker.CreateURL(linkdomain, subdomain, path, protocol, crawl_time)
			results[*u.URL] = status
		}
	}
	if !reflect.DeepEqual(results, expectedResults) {
		t.Errorf("Expected results from StoreURLFetchResults: %v\nBut got: %v",
			expectedResults, results)
	}

	ds.StoreParsedURL(parse("http://test2.com/page1-1.html"), page1Fetch)
	ds.StoreParsedURL(parse("http://test2.com/page2-1.html"), page2Fetch)

	var count int
	db.Query(`SELECT COUNT(*) FROM links WHERE dom = 'test2.com'`).Scan(&count)
	if count != 2 {
		t.Errorf("Expected 2 parsed links to be inserted for test2.com, found %v", count)
	}

	ds.UnclaimHost("test.com")

	db.Query(`SELECT COUNT(*) FROM segments WHERE dom = 'test.com'`).Scan(&count)
	if count != 0 {
		t.Errorf("Expected links from unclaimed domain to be deleted, found %v", count)
	}

	err := db.Query(`SELECT COUNT(*) FROM domain_info
						WHERE dom = 'test.com'
						AND claim_tok = 00000000-0000-0000-0000-000000000000
						AND dispatched = false ALLOW FILTERING`).Scan(&count)
	if err != nil {
		t.Fatalf("Failed to query for test.com in domain_info: %v", err)
	}
	if count != 1 {
		t.Fatalf("test.com has incorrect values in domain_info after unclaim")
	}
}

func TestNewDomainAdditions(t *testing.T) {
	db := getDB(t)
	ds := getDS(t)

	origAddNewDomains := walker.Config.AddNewDomains
	defer func() { walker.Config.AddNewDomains = origAddNewDomains }()

	walker.Config.AddNewDomains = false
	ds.StoreParsedURL(parse("http://test.com/page1-1.html"), page1Fetch)

	var count int
	db.Query(`SELECT COUNT(*) FROM domain_info WHERE dom = 'test.com'`).Scan(&count)
	if count != 0 {
		t.Error("Expected test.com not to be added to domain_info")
	}

	walker.Config.AddNewDomains = true
	ds.StoreParsedURL(parse("http://test.com/page1-1.html"), page1Fetch)

	err := db.Query(`SELECT COUNT(*) FROM domain_info
						WHERE dom = 'test.com'
						AND claim_tok = 00000000-0000-0000-0000-000000000000
						AND dispatched = false
						AND priority = 0 ALLOW FILTERING`).Scan(&count)
	if err != nil {
		t.Fatalf("Failed to query for test.com in domain_info: %v", err)
	}
	if count != 1 {
		t.Fatalf("test.com not added to domain_info (possibly incorrect field values)")
	}

	db.Query(`DELETE FROM domain_info WHERE dom = 'test.com'`).Exec()
	ds.StoreParsedURL(parse("http://test.com/page1-1.html"), page1Fetch)
	db.Query(`SELECT COUNT(*) FROM domain_info WHERE dom = 'test.com'`).Scan(&count)
	if count != 0 {
		t.Error("Expected test.com not to be added to domain_info due to cache")
	}
}

type StoreURLExpectation struct {
	Input    *walker.FetchResults
	Expected *LinksExpectation
}

// The results we expect in the database for various fields. Non-primary
// keys are pointers so we can expect NULL for any of them
type LinksExpectation struct {
	Domain           string
	Subdomain        string
	Path             string
	Protocol         string
	CrawlTime        time.Time
	FetchError       string
	ExcludedByRobots bool
	Status           int
}

var StoreURLExpectations []StoreURLExpectation

func init() {
	StoreURLExpectations = []StoreURLExpectation{
		StoreURLExpectation{
			Input: &walker.FetchResults{
				URL:       parse("http://test.com/page1.html"),
				FetchTime: time.Unix(0, 0),
				Response: &http.Response{
					StatusCode: 200,
					Request: &http.Request{
						Host: "test.com",
					},
				},
			},
			Expected: &LinksExpectation{
				Domain:    "test.com",
				Path:      "/page1.html",
				Protocol:  "http",
				CrawlTime: time.Unix(0, 0),
				Status:    200,
			},
		},
		StoreURLExpectation{
			Input: &walker.FetchResults{
				URL:       parse("http://test.com/page2.html?var1=abc&var2=def"),
				FetchTime: time.Unix(0, 0),
				Response: &http.Response{
					StatusCode: 200,
				},
			},
			Expected: &LinksExpectation{
				Domain:    "test.com",
				Path:      "/page2.html?var1=abc&var2=def",
				Protocol:  "http",
				CrawlTime: time.Unix(0, 0),
				Status:    200,
			},
		},
		StoreURLExpectation{
			Input: &walker.FetchResults{
				URL:              parse("http://test.com/page3.html"),
				ExcludedByRobots: true,
			},
			Expected: &LinksExpectation{
				Domain:           "test.com",
				Path:             "/page3.html",
				Protocol:         "http",
				CrawlTime:        time.Unix(0, 0),
				ExcludedByRobots: true,
			},
		},
		StoreURLExpectation{
			Input: &walker.FetchResults{
				URL:       parse("http://test.com/page4.html"),
				FetchTime: time.Unix(1234, 5678),
				Response: &http.Response{
					StatusCode: 200,
				},
			},
			Expected: &LinksExpectation{
				Domain:    "test.com",
				Path:      "/page4.html",
				Protocol:  "http",
				CrawlTime: time.Unix(1234, 5678),
				Status:    200,
			},
		},
		StoreURLExpectation{
			Input: &walker.FetchResults{
				URL:       parse("https://test.com/page5.html"),
				FetchTime: time.Unix(0, 0),
				Response: &http.Response{
					StatusCode: 200,
				},
			},
			Expected: &LinksExpectation{
				Domain:    "test.com",
				Path:      "/page5.html",
				Protocol:  "https",
				CrawlTime: time.Unix(0, 0),
				Status:    200,
			},
		},
		StoreURLExpectation{
			Input: &walker.FetchResults{
				URL:       parse("https://sub.dom1.test.com/page5.html"),
				FetchTime: time.Unix(0, 0),
				Response: &http.Response{
					StatusCode: 200,
				},
			},
			Expected: &LinksExpectation{
				Domain:    "test.com",
				Subdomain: "sub.dom1",
				Path:      "/page5.html",
				Protocol:  "https",
				CrawlTime: time.Unix(0, 0),
				Status:    200,
			},
		},
	}
}

func TestStoreURLFetchResults(t *testing.T) {
	db := getDB(t)
	ds := getDS(t)

	for _, tcase := range StoreURLExpectations {
		ds.StoreURLFetchResults(tcase.Input)
		exp := tcase.Expected

		actual := &LinksExpectation{}
		err := db.Query(
			`SELECT err, robot_ex, stat FROM links
			WHERE dom = ? AND subdom = ? AND path = ? AND proto = ?`, // AND time = ?`,
			exp.Domain,
			exp.Subdomain,
			exp.Path,
			exp.Protocol,
			//exp.CrawlTime,
		).Scan(&actual.FetchError, &actual.ExcludedByRobots, &actual.Status)
		if err != nil {
			t.Errorf("Did not find row in links: %+v\nInput: %+v\nError: %v", exp, tcase.Input, err)
		}
		if exp.FetchError != actual.FetchError {
			t.Errorf("Expected err: %v\nBut got: %v\nFor input: %+v",
				exp.FetchError, actual.FetchError, tcase.Input)
		}
		if exp.ExcludedByRobots != actual.ExcludedByRobots {
			t.Errorf("Expected robot_ex: %v\nBut got: %v\nFor input: %+v",
				exp.ExcludedByRobots, actual.ExcludedByRobots, tcase.Input)
		}
		if exp.Status != actual.Status {
			t.Errorf("Expected stat: %v\nBut got: %v\nFor input: %+v",
				exp.Status, actual.Status, tcase.Input)
		}
	}
}

func TestURLCreation(t *testing.T) {
	url1, err := url.Parse("http://sub1.test.com/thepath?query=blah")
	if err != nil {
		t.Fatal(err)
	}
	wurl1, err := walker.ParseURL("http://sub1.test.com/thepath?query=blah")
	if err != nil {
		t.Fatal(err)
	}
	if url1.String() != wurl1.String() {
		t.Errorf("URLs should be the same: %v\nAnd: %v")
	}

	created, err := walker.CreateURL("test.com", "sub1", "thepath?query=blah", "http",
		walker.NotYetCrawled)
	if err != nil {
		t.Fatal(err)
	}
	if created.String() != wurl1.String() {
		t.Errorf("Expected CreateURL to return %v\nBut got: %v", wurl1, created)
	}
}

<<<<<<< HEAD
var tldtests = []struct {
	URL                string
	ExpectedTLDPlusOne string
	ExpectedSubdomain  string
	ErrorExpected      bool
}{
	{"http://sub1.test.com/thepath?query=blah", "test.com", "sub1", false},
	{"http://foo", "", "", true},
}

func TestURLTLD(t *testing.T) {
	for _, dt := range tldtests {
		u, err := walker.ParseURL(dt.URL)
		if err != nil {
			if !dt.ErrorExpected {
				t.Errorf("Did not expect error parsing %v: %v", dt.URL, err)
			}
			continue
		}

		dom, err := u.ToplevelDomainPlusOne()
		if err != nil && !dt.ErrorExpected {
			t.Errorf("Did not expect error getting TLD+1: %v", err)
		}
		if dom != dt.ExpectedTLDPlusOne {
			t.Errorf("Expected ToplevelDomainPlusOne to be %v\nBut got: %v",
				dt.ExpectedTLDPlusOne, dom)
		}
		subdom, err := u.Subdomain()
		if err != nil && !dt.ErrorExpected {
			t.Errorf("Did not expect error getting subdomain: %v", err)
		}
		if subdom != dt.ExpectedSubdomain {
			t.Errorf("Expected Subdomain to be %v\nBut got: %v",
				dt.ExpectedSubdomain, subdom)
		}

		dom2, subdom2, err := u.TLDPlusOneAndSubdomain()
		if err != nil && !dt.ErrorExpected {
			t.Errorf("Did not expect error getting TLD+1 and subdomain: %v", err)
		}
		if dom2 != dt.ExpectedTLDPlusOne {
			t.Errorf("Expected TLDPlusOneAndSubdomain to give domain %v\nBut got: %v",
				dt.ExpectedTLDPlusOne, dom2)
		}
		if subdom2 != dt.ExpectedSubdomain {
			t.Errorf("Expected TLDPlusOneAndSubdomain to give subdomain %v\nBut got: %v",
				dt.ExpectedSubdomain, subdom2)
		}
	}
=======
func TestAddingRedirects(t *testing.T) {
	db := getDB(t)
	ds := getDS(t)

	link := func(index int) string {
		return fmt.Sprintf("http://subdom.dom.com/page%d.html", index)
	}

	fr := walker.FetchResults{
		URL:            parse(link(1)),
		RedirectedFrom: []*walker.URL{parse(link(2)), parse(link(3))},
		FetchTime:      time.Unix(0, 0),
	}

	ds.StoreURLFetchResults(&fr)

	expected := []struct {
		link  string
		redto string
	}{
		{link: link(1), redto: link(2)},
		{link: link(2), redto: link(3)},
		{link: link(3), redto: ""},
	}

	for _, exp := range expected {
		url := parse(exp.link)

		itr := db.Query("SELECT redto_url FROM links WHERE dom = ? AND subdom = ? AND path = ? AND proto = ?",
			url.ToplevelDomainPlusOne(),
			url.Subdomain(),
			url.RequestURI(),
			url.Scheme).Iter()
		var redto string
		if !itr.Scan(&redto) {
			t.Errorf("Failed to find link %q", exp.link)
			continue
		}

		err := itr.Close()
		if err != nil {
			t.Errorf("Iterator returned error %v", err)
			continue
		}

		if redto != exp.redto {
			t.Errorf("Redirect mismatch: got %q, expected %q", redto, exp.redto)
		}
	}

>>>>>>> d9e70703
}<|MERGE_RESOLUTION|>--- conflicted
+++ resolved
@@ -428,7 +428,6 @@
 	}
 }
 
-<<<<<<< HEAD
 var tldtests = []struct {
 	URL                string
 	ExpectedTLDPlusOne string
@@ -479,7 +478,8 @@
 				dt.ExpectedSubdomain, subdom2)
 		}
 	}
-=======
+}
+
 func TestAddingRedirects(t *testing.T) {
 	db := getDB(t)
 	ds := getDS(t)
@@ -508,9 +508,10 @@
 	for _, exp := range expected {
 		url := parse(exp.link)
 
+		dom, subdom, _ := url.TLDPlusOneAndSubdomain()
 		itr := db.Query("SELECT redto_url FROM links WHERE dom = ? AND subdom = ? AND path = ? AND proto = ?",
-			url.ToplevelDomainPlusOne(),
-			url.Subdomain(),
+			dom,
+			subdom,
 			url.RequestURI(),
 			url.Scheme).Iter()
 		var redto string
@@ -529,6 +530,4 @@
 			t.Errorf("Redirect mismatch: got %q, expected %q", redto, exp.redto)
 		}
 	}
-
->>>>>>> d9e70703
 }