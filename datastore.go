--- conflicted
+++ resolved
@@ -181,20 +181,6 @@
 }
 
 func (ds *CassandraDatastore) StoreURLFetchResults(fr *FetchResults) {
-<<<<<<< HEAD
-	dom, subdom, err := fr.URL.TLDPlusOneAndSubdomain()
-	if err != nil {
-		// Since the link is in our system this should not happen...
-		// consider storing this error in the links table
-		log4go.Error("StoreURLFetchResults not storing %v: %v", fr.URL, err)
-		return
-	}
-	inserts := []dbfield{
-		dbfield{"dom", dom},
-		dbfield{"subdom", subdom},
-		dbfield{"path", fr.URL.RequestURI()},
-		dbfield{"proto", fr.URL.Scheme},
-=======
 	url := fr.URL
 	if len(fr.RedirectedFrom) > 0 {
 		// Remember that the actual response of this FetchResults is from
@@ -202,12 +188,19 @@
 		url = fr.RedirectedFrom[len(fr.RedirectedFrom)-1]
 	}
 
+	dom, subdom, err := fr.URL.TLDPlusOneAndSubdomain()
+	if err != nil {
+		// Consider storing in the link table so we don't keep trying to crawl
+		// this link
+		log4go.Error("StoreURLFetchResults not storing %v: %v", fr.URL, err)
+		return
+	}
+
 	inserts := []dbfield{
-		dbfield{"dom", url.ToplevelDomainPlusOne()},
-		dbfield{"subdom", url.Subdomain()},
+		dbfield{"dom", dom},
+		dbfield{"subdom", subdom},
 		dbfield{"path", url.RequestURI()},
 		dbfield{"proto", url.Scheme},
->>>>>>> d9e70703
 		dbfield{"time", fr.FetchTime},
 	}
 
@@ -249,9 +242,13 @@
 		back := fr.URL
 		for i := 0; i < len(rf); i++ {
 			front := rf[i]
+			dom, subdom, err = back.TLDPlusOneAndSubdomain()
+			if err != nil {
+				log4go.Error("StoreURLFetchResults not storing info for url that redirected (%v): %v", back, err)
+				continue
+			}
 			err := ds.db.Query(`INSERT INTO links (dom, subdom, path, proto, time, redto_url) VALUES (?, ?, ?, ?, ?, ?)`,
-				back.ToplevelDomainPlusOne(), back.Subdomain(),
-				back.RequestURI(), back.Scheme, fr.FetchTime,
+				dom, subdom, back.RequestURI(), back.Scheme, fr.FetchTime,
 				front.String()).Exec()
 			if err != nil {
 				log4go.Error("Failed to insert redirected link %s -> %s: %v", back.String(), front.String(), err)
