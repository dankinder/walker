--- conflicted
+++ resolved
@@ -607,7 +607,6 @@
 
 }
 
-<<<<<<< HEAD
 func TestAutoUnclaim(t *testing.T) {
 	// This test shows that the dispatcher will reclaim the dead.com links,
 	// but leave the ok.com links alone.
@@ -778,8 +777,8 @@
 			}
 		}
 	}
-
-=======
+}
+
 func TestDispatchInterval(t *testing.T) {
 	origDispatchInterval := walker.Config.Dispatcher.DispatchInterval
 	defer func() {
@@ -812,5 +811,4 @@
 	if host != "" {
 		t.Error("Expected host not to be dispatched again due to dispatch interval")
 	}
->>>>>>> b217c62e
 }