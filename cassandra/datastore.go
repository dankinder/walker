package cassandra

import (
	"bytes"
	"fmt"
	"net/http"
	"regexp"
	"strings"
	"sync"
	"time"

	"code.google.com/p/log4go"
	"github.com/gocql/gocql"
	"github.com/iParadigms/walker"

	lru "github.com/hashicorp/golang-lru"
)

// Datastore is the primary walker Datastore implementation, using Apache
// Cassandra as a highly scalable backend. It provides extra access calls for
// the database for use in the console and other applications.
//
// NewDatastore should be used to create one.
type Datastore struct {
	cf *gocql.ClusterConfig
	db *gocql.Session

	// A group of domains that this datastore has already claimed, ready to
	// pass to a fetcher
	domains []string
	mu      sync.Mutex

	// A cache for domains we've already verified do or do not exist in domain_info
	// Cache key is TopLevelDomain+1, value is a bool (true if the domain exists)
	domainCache *lru.Cache

	// This is a unique UUID for the entire crawler.
	crawlerUUID gocql.UUID

	// Number of seconds the crawlerUUID lives in active_fetchers before
	// it's flushed (unless KeepAlive is called in the interim).
	activeFetchersTTL int

<<<<<<< HEAD
	// The time stamp, after which, max_priority should be re-read
	maxPrioNeedFetch time.Time

	// The value in this variable is the last recorded value of max_priority, if a
	// value was recorded. Otherwise, if max_priority hasn't been read successfully
	// it equals Config.Cassandra.DefaultDomainPriority. In either case maxPrio is the
	// best max_priority value available.
	maxPrio int
}

var MaxPriorityPeriod time.Duration

func init() {
	var err error
	MaxPriorityPeriod, err = time.ParseDuration("60s")
	if err != nil {
		panic(err)
	}
=======
	// This field stores the seed domain for the next ClaimNewHost call
	claimCursor string

	// restartCursor is used to indicate the claimCursor should be restarted.
	// Note: we used to use claimCursor == "" to indicate that the cursor should
	// be restarted, but that left us vulnerable to the (unlikely) event that
	// the empty string was stored in domain_infos.
	restartCursor bool
>>>>>>> 770edbbe
}

// NewDatastore creates a Cassandra session and initializes a Datastore
func NewDatastore() (*Datastore, error) {
	ds := &Datastore{
		cf: GetConfig(),
	}
	var err error
	ds.db, err = ds.cf.CreateSession()
	if err != nil {
		return nil, fmt.Errorf("Failed to create cassandra datastore: %v", err)
	}
	ds.domainCache, err = lru.New(walker.Config.Cassandra.AddedDomainsCacheSize)
	if err != nil {
		return nil, err
	}

	u, err := gocql.RandomUUID()
	if err != nil {
		return ds, err
	}
	ds.crawlerUUID = u

	durr, err := time.ParseDuration(walker.Config.Fetcher.ActiveFetchersTTL)
	if err != nil {
		panic(err) // This won't happen b/c this duration is checked in Config
	}
	ds.activeFetchersTTL = int(durr / time.Second)

<<<<<<< HEAD
	ds.maxPrioNeedFetch = time.Now().AddDate(-1, 0, 0)
	ds.maxPrio = walker.Config.Cassandra.DefaultDomainPriority
=======
	ds.restartCursor = true
>>>>>>> 770edbbe

	return ds, nil
}

func (ds *Datastore) Close() {
	ds.db.Close()
}

//
// Implementation of the walker.Datastore interface
//

// limitPerClaimCycle is the target number of domains to put in the
// Datastore.domains per population.
var limitPerClaimCycle int = 50

<<<<<<< HEAD
// The argument seedDomain seeds the search for the next host. seedDomain may be nil, or may
// point at a string. If seedDomain is nil, or *seedDomain == "" then the search will start at
// the beginning of the table, otherwise the search will start . If seedDomain != nil, the next seed domain will be saved into
// the string point to by seedDomain.
func (ds *Datastore) ClaimNewHost(seedDomain *string) string {
=======
// The allowed values of the priority in the domain_info table
var AllowedPriorities = []int{10, 9, 8, 7, 6, 5, 4, 3, 2, 1} //order matters here
var MaxPriority = AllowedPriorities[0]

func (ds *Datastore) ClaimNewHost() string {
>>>>>>> 770edbbe
	ds.mu.Lock()
	defer ds.mu.Unlock()

	if len(ds.domains) == 0 {
		retryLimit := 5
		for i := 0; i < retryLimit; i++ {
<<<<<<< HEAD
			domainsPerPrio, retry := ds.tryClaimHosts(limitPerClaimCycle-len(ds.domains), seedDomain)
=======
			domainsPerPrio, retry := ds.tryClaimHosts(limitPerClaimCycle - len(ds.domains))
>>>>>>> 770edbbe
			ds.domains = append(ds.domains, domainsPerPrio...)
			if !retry {
				break
			}
		}
	}

	if len(ds.domains) == 0 {
		return ""
	}

	domain := ds.domains[0]
	ds.domains = ds.domains[1:]
	return domain
}

<<<<<<< HEAD
// domainPriorityTry will return true if the domain, dom, is eligible to be claimed.
// The second argument, domPriority, is the domain priority of dom. Note this method updates
// the domain_counters table.
=======
// domainPriorityTry will return true if the domain, dom, is eligible to be claimed. The second argument, domPriority,
// is the domain priority of dom. This method updates the domain_counters table. NOTE: next_crawl uses cassandra
// counters which can increment/decrement in a concurrent-consistent manner. Plus, the compare-and-set operation in
// tryClaimHosts guarantees that only one thread can claim a domain, even if several workers, on several different
// machines, are simultaneously trying to claim the domain.
>>>>>>> 770edbbe
func (ds *Datastore) domainPriorityTry(dom string, domPriority int) bool {
	err := ds.db.Query("UPDATE domain_counters SET next_crawl = next_crawl+? WHERE dom = ?", domPriority, dom).Exec()
	if err != nil {
		log4go.Error("domainPriorityQuery failed to increment/establish counter: %v", err)
		return false
	}

	itr := ds.db.Query(`SELECT next_crawl FROM domain_counters WHERE dom = ?`, dom).Iter()
	cnt := 0
	scaned := itr.Scan(&cnt)
	err = itr.Close()
	if !scaned || err != nil {
		log4go.Error("domainPriorityQuery failed to scan cnt: %v", err)
		return false
	}

<<<<<<< HEAD
	if cnt >= ds.MaxPriority() {
=======
	if cnt >= MaxPriority {
>>>>>>> 770edbbe
		return true
	}

	return false
}

// This method sets the domain_counters table correctly after a domain has been claimed.
func (ds *Datastore) domainPriorityClaim(dom string) bool {
<<<<<<< HEAD
	err := ds.db.Query("UPDATE domain_counters SET next_crawl = next_crawl-? WHERE dom = ?", ds.MaxPriority(), dom).Exec()
=======
	err := ds.db.Query("UPDATE domain_counters SET next_crawl = next_crawl-? WHERE dom = ?", MaxPriority, dom).Exec()
>>>>>>> 770edbbe
	if err != nil {
		log4go.Error("domainPrioritySet failed to clear domain_counters: %v", err)
		return false
	}

	return true
}

// tryClaimHosts trys to read a list of hosts from domain_info. Returns retry
<<<<<<< HEAD
// if the caller should re-call the method. The seedDomain pointer is the domain
// to start the iteration with (or nil)
func (ds *Datastore) tryClaimHosts(limit int, seedDomain *string) (domains []string, retry bool) {
	var domain_iter *gocql.Iter
	if seedDomain == nil || *seedDomain == "" {
=======
// if the caller should re-call the method.
func (ds *Datastore) tryClaimHosts(limit int) (domains []string, retry bool) {
	var domain_iter *gocql.Iter
	if ds.restartCursor {
>>>>>>> 770edbbe
		loopQuery := fmt.Sprintf(`SELECT dom, priority 
									FROM domain_info
									WHERE 
										claim_tok = 00000000-0000-0000-0000-000000000000 AND
								 		dispatched = true
								 	LIMIT %d 
								 	ALLOW FILTERING`, limit)
		domain_iter = ds.db.Query(loopQuery).Iter()
<<<<<<< HEAD
=======
		ds.restartCursor = false
>>>>>>> 770edbbe
	} else {
		loopQuery := fmt.Sprintf(`SELECT dom, priority 
									FROM domain_info
									WHERE 
										claim_tok = 00000000-0000-0000-0000-000000000000 AND
								 		dispatched = true AND
								 		TOKEN(dom) > TOKEN(?)
								 	LIMIT %d 
								 	ALLOW FILTERING`, limit)
<<<<<<< HEAD
		domain_iter = ds.db.Query(loopQuery, *seedDomain).Iter()
=======
		domain_iter = ds.db.Query(loopQuery, ds.claimCursor).Iter()
>>>>>>> 770edbbe
	}

	casQuery := `UPDATE domain_info 
						SET 
							claim_tok = ?, 
							claim_time = ?
						WHERE 
							dom = ?
						IF 
							dispatched = true AND
							claim_tok = 00000000-0000-0000-0000-000000000000`

	// The trumpedClaim counter handles the case when the code attempts to
	// grab limit domains, but all limit of those domains are claimed by
	// another datastore before any can be claimed by this datastore.
	// Under current expected use, it seems like we wouldn't need to retry
	// more than 5-ish times (hence the retryLimit setting).
	var domain string
	var domPriority int
	start := time.Now()
	trumpedClaim := 0
<<<<<<< HEAD
	for domain_iter.Scan(&domain, &domPriority) {
=======
	scanComplete := false
	for domain_iter.Scan(&domain, &domPriority) {
		scanComplete = true
>>>>>>> 770edbbe
		if !ds.domainPriorityTry(domain, domPriority) {
			continue
		}

		// The query below is a compare-and-set type query. It will only update the claim_tok, claim_time
		// if the claim_tok remains 00000000-0000-0000-0000-000000000000 at the time of update.
		casMap := map[string]interface{}{}
		applied, err := ds.db.Query(casQuery, ds.crawlerUUID, time.Now(), domain).MapScanCAS(casMap)
		if err != nil {
			log4go.Error("Failed to claim segment %v: %v", domain, err)
		} else if !applied {
			trumpedClaim++
			log4go.Fine("Domain %v was claimed by another crawler before resolution", domain)
		} else {
			domains = append(domains, domain)
			if ds.domainPriorityClaim(domain) {
				log4go.Fine("Claimed segment %v with token %v in %v", domain, ds.crawlerUUID, time.Since(start))
			}
			start = time.Now()
		}
	}

	err := domain_iter.Close()

	if err != nil {
		log4go.Error("Domain iteration query failed: %v", err)
		return
	}

<<<<<<< HEAD
	if seedDomain != nil {
		*seedDomain = domain
	}

	if trumpedClaim >= limit {
=======
	ds.claimCursor = domain

	if !scanComplete {
		// Restart claimCursor.
		ds.restartCursor = true
		retry = true
	} else if trumpedClaim >= limit {
>>>>>>> 770edbbe
		log4go.Fine("tryClaimHosts requesting retry with trumpedClaim = %d, and limit = %d", trumpedClaim, limit)
		retry = true
	}

	return
}

func (ds *Datastore) UnclaimHost(host string) {
	err := ds.db.Query(`DELETE FROM segments WHERE dom = ?`, host).Exec()
	if err != nil {
		log4go.Error("Failed deleting segment links for %v: %v", host, err)
	}

	err = ds.db.Query(`UPDATE domain_info 
					   SET 
					   		dispatched = false,
							claim_tok = 00000000-0000-0000-0000-000000000000,
							queued_links = 0
						WHERE dom = ?`, host).Exec()
	if err != nil {
		log4go.Error("Failed deleting %v from domains_to_crawl: %v", host, err)
	}
}

func (ds *Datastore) LinksForHost(domain string) <-chan *walker.URL {
	links, err := ds.getSegmentLinks(domain)
	if err != nil {
		log4go.Error("Failed to grab segment for %v: %v", domain, err)
		c := make(chan *walker.URL)
		close(c)
		return c
	}
	log4go.Info("Returning %v links to crawl domain %v", len(links), domain)

	linkchan := make(chan *walker.URL, len(links))
	for _, l := range links {
		linkchan <- l
	}
	close(linkchan)
	return linkchan
}

// getSegmentLinks returns all the URLs in a domain's segment.
// TODO: change our LinksForHost implementation to kick off a goroutine to feed
// 			the channel, instead of keeping all links in memory as we do now.
func (ds *Datastore) getSegmentLinks(domain string) (links []*walker.URL, err error) {
	q := ds.db.Query(`SELECT dom, subdom, path, proto, time
						FROM segments WHERE dom = ?`, domain)
	iter := q.Iter()
	defer func() { err = iter.Close() }()

	var dbdomain, subdomain, path, protocol string
	var crawl_time time.Time
	for iter.Scan(&dbdomain, &subdomain, &path, &protocol, &crawl_time) {
		u, e := walker.CreateURL(dbdomain, subdomain, path, protocol, crawl_time)
		if e != nil {
			log4go.Error("Error adding link (%v) to crawl: %v", u, e)
		} else {
			log4go.Debug("Adding link: %v", u)
			links = append(links, u)
		}
	}
	return
}

// dbfield is a little struct for updating a dynamic list of columns in the
// database
type dbfield struct {
	name  string
	value interface{}
}

func (ds *Datastore) StoreURLFetchResults(fr *walker.FetchResults) {
	url := fr.URL
	if len(fr.RedirectedFrom) > 0 {
		// Remember that the actual response of this FetchResults is from
		// the url at the end of RedirectedFrom
		url = fr.RedirectedFrom[len(fr.RedirectedFrom)-1]
	}

	dom, subdom, err := fr.URL.TLDPlusOneAndSubdomain()
	if err != nil {
		// Consider storing in the link table so we don't keep trying to crawl
		// this link
		log4go.Error("StoreURLFetchResults not storing %v: %v", fr.URL, err)
		return
	}

	inserts := []dbfield{
		dbfield{"dom", dom},
		dbfield{"subdom", subdom},
		dbfield{"path", url.RequestURI()},
		dbfield{"proto", url.Scheme},
		dbfield{"time", fr.FetchTime},
		dbfield{"fnv", fr.FnvFingerprint},
	}

	if fr.FetchError != nil {
		inserts = append(inserts, dbfield{"err", fr.FetchError.Error()})
	}

	if fr.ExcludedByRobots {
		inserts = append(inserts, dbfield{"robot_ex", true})
	}

	if fr.Response != nil {
		inserts = append(inserts, dbfield{"stat", fr.Response.StatusCode})
	}

	if fr.MimeType != "" {
		inserts = append(inserts, dbfield{"mime", fr.MimeType})
	}

	if fr.Body != "" {
		inserts = append(inserts, dbfield{"body", fr.Body})
	}

	if walker.Config.Cassandra.StoreResponseHeaders && fr.Response != nil && fr.Response.Header != nil {
		h := map[string]string{}
		for k, v := range fr.Response.Header {
			h[k] = strings.Join(v, "\000")
		}
		inserts = append(inserts, dbfield{"headers", h})
	}

	// Put the values together and run the query
	names := []string{}
	values := []interface{}{}
	placeholders := []string{}
	for _, f := range inserts {
		names = append(names, f.name)
		values = append(values, f.value)
		placeholders = append(placeholders, "?")
	}
	err = ds.db.Query(
		fmt.Sprintf(`INSERT INTO links (%s) VALUES (%s)`,
			strings.Join(names, ", "), strings.Join(placeholders, ", ")),
		values...,
	).Exec()
	if err != nil {
		log4go.Error("Failed storing fetch results: %v", err)
		return
	}

	if len(fr.RedirectedFrom) > 0 {
		// Only trick with this is that fr.URL redirected to RedirectedFrom[0], after that
		// RedirectedFrom[n] redirected to RedirectedFrom[n+1]
		rf := fr.RedirectedFrom
		back := fr.URL
		for i := 0; i < len(rf); i++ {
			front := rf[i]
			dom, subdom, err = back.TLDPlusOneAndSubdomain()
			if err != nil {
				log4go.Error("StoreURLFetchResults not storing info for url that redirected (%v): %v", back, err)
				continue
			}
			err := ds.db.Query(`INSERT INTO links (dom, subdom, path, proto, time, redto_url) VALUES (?, ?, ?, ?, ?, ?)`,
				dom, subdom, back.RequestURI(), back.Scheme, fr.FetchTime,
				front.String()).Exec()
			if err != nil {
				log4go.Error("Failed to insert redirected link %s -> %s: %v", back.String(), front.String(), err)
			}
			back = front
		}
	}
}

func (ds *Datastore) StoreParsedURL(u *walker.URL, fr *walker.FetchResults) {
	if !u.IsAbs() {
		log4go.Warn("Link should not have made it to StoreParsedURL: %v", u)
		return
	}
	dom, subdom, err := u.TLDPlusOneAndSubdomain()
	if err != nil {
		log4go.Debug("StoreParsedURL not storing %v: %v", fr.URL, err)
		return
	}

	exists := ds.hasDomain(dom)

	if !exists && walker.Config.Cassandra.AddNewDomains {
		log4go.Debug("Adding new domain to system: %v", dom)
		ds.addDomain(dom)
		exists = true
	}

	if exists {
		log4go.Fine("Inserting parsed URL: %v", u)
		err = ds.db.Query(`INSERT INTO links (dom, subdom, path, proto, time)
							VALUES (?, ?, ?, ?, ?)`,
			dom, subdom, u.RequestURI(), u.Scheme, walker.NotYetCrawled).Exec()
		if err != nil {
			log4go.Error("failed inserting parsed url (%v): %v", u, err)
		}
	}
}

func (ds *Datastore) KeepAlive() error {
	err := ds.db.Query(`INSERT INTO active_fetchers (tok) VALUES (?) USING TTL ?`,
		ds.crawlerUUID, ds.activeFetchersTTL).Exec()
	return err
}

// hasDomain expects a TopLevelDomain+1 (no subdomain) and returns true if the
// domain exists in the domain_info table
func (ds *Datastore) hasDomain(dom string) bool {
	exists, ok := ds.domainCache.Get(dom)
	if ok {
		return exists.(bool)
	}
	var count int
	err := ds.db.Query(`SELECT COUNT(*) FROM domain_info WHERE dom = ?`, dom).Scan(&count)
	if err != nil {
		log4go.Error("Failed to check if %v is in domain_info: %v", dom, err)
		return false // with error, assume we don't have it
	}
	existsDB := (count == 1)
	ds.domainCache.Add(dom, existsDB)
	return existsDB
}

// addDomain adds the domain to the domain_info table if it does not exist. If
// it encounters an error it will log it and move on.
func (ds *Datastore) addDomain(dom string) {
	err := ds.addDomainWithExcludeReason(dom, "")
	if err != nil {
		log4go.Error("Failed to add new dom %v: %v", dom, err)
	}
}

// addDomainWithExcludeReason adds a domain to the domain_info table if it does
// not exist.
func (ds *Datastore) addDomainWithExcludeReason(dom string, reason string) error {

	// Try insert with excluded set to avoid dispatcher picking this domain up before the
	// excluded reason can be set.
	query := `INSERT INTO domain_info (dom, claim_tok, dispatched, priority, excluded) 
					 VALUES (?, ?, false, ?, true) IF NOT EXISTS`
	err := ds.db.Query(query, dom, gocql.UUID{}, walker.Config.Cassandra.DefaultDomainPriority).Exec()
	if err != nil {
		return err
	}

	// Now set the exclude reason
	excluded := true
	if reason == "" {
		excluded = false
	}
	query = `UPDATE domain_info 
	     	 SET 
	  	    	excluded = ?,
	  	    	exclude_reason = ?
	  		 WHERE 
	  	  		dom = ?`
	err = ds.db.Query(query, excluded, reason, dom).Exec()
	if err != nil {
		return err
	}

	ds.domainCache.Add(dom, true)
	return nil
}

func (ds *Datastore) MaxPriority() int {
	if time.Now().After(ds.maxPrioNeedFetch) {
		var prio int
		err := ds.db.Query("SELECT val FROM walker_globals WHERE key = ?", "max_priority").Scan(&prio)
		if err != nil {
			log4go.Error("MaxPriority failed to read max_priority: %v", err)
		} else {
			ds.maxPrio = prio
		}
		ds.maxPrioNeedFetch = time.Now().Add(MaxPriorityPeriod)
	}
	return ds.maxPrio
}

//
// DomainInfo calls
//

// DomainInfo defines a row from the domain_info table
type DomainInfo struct {
	// TLD+1
	Domain string

	// Is this domain excluded from the crawl?
	Excluded bool

	// Why did this domain get excluded, or empty if not excluded
	ExcludeReason string

	// When did this domain last get queued to be crawled. Or TimeQueed.IsZero() if not crawled
	ClaimTime time.Time

	// What was the UUID of the crawler that last crawled the domain
	ClaimToken gocql.UUID

	// Number of (unique) links found in this domain
	NumberLinksTotal int

	// Number of (unique) links queued to be processed for this domain
	NumberLinksQueued int

	// Number of links not yet crawled
	NumberLinksUncrawled int

	// Priority of this domain
	Priority int
}

// DomainInfoUpdateConfig is used to configure the method Datastore.UpdateDomain
type DomainInfoUpdateConfig struct {

	// Setting Exclude to true indicates that the ExcludeReason field of the DomainInfo passed to UpdateDomain should be
	// persisted to the database.
	Exclude bool

	// Setting Priority to true indicates that the Priority field of the DomainInfo passed to UpdateDomain should be
	// persisted to the database.
	Priority bool
}

// DQ is a domain query struct used for getting domains from cassandra.
// Zero-values mean use default behavior.
type DQ struct {
	// When listing domains, the seed should be the domain preceding the
	// queried set. When paginating, use the last domain of the previous set as
	// the seed.
	// Default: select from the beginning
	Seed string

	// Limit the returned results, used for pagination.
	// Default: no limit
	Limit int

	// Set to true to get only dispatched domains
	// default: get all domains
	Working bool
}

// FindDomain returns the DomainInfo for the specified domain
func (ds *Datastore) FindDomain(domain string) (*DomainInfo, error) {
	itr := ds.db.Query(`SELECT claim_tok, claim_time, excluded, exclude_reason, priority, tot_links, uncrawled_links, 
						queued_links FROM domain_info WHERE dom = ?`, domain).Iter()
	var claim_tok gocql.UUID
	var claim_time time.Time
	var excluded bool
	var exclude_reason string
	var priority, linksCount, uncrawledLinksCount, queuedLinksCount int
	if !itr.Scan(&claim_tok, &claim_time, &excluded, &exclude_reason, &priority, &linksCount, &uncrawledLinksCount,
		&queuedLinksCount) {
		err := itr.Close()
		return nil, err
	}

	reason := ""
	if exclude_reason != "" {
		reason = exclude_reason
	} else if excluded {
		// This should just be a backstop in case someone doesn't set exclude_reason.
		reason = "Exclusion marked"
	}
	dinfo := &DomainInfo{
		Domain:               domain,
		ClaimToken:           claim_tok,
		ClaimTime:            claim_time,
		Excluded:             excluded,
		ExcludeReason:        reason,
		Priority:             priority,
		NumberLinksTotal:     linksCount,
		NumberLinksUncrawled: uncrawledLinksCount,
		NumberLinksQueued:    queuedLinksCount,
	}
	err := itr.Close()
	if err != nil {
		return dinfo, err
	}

	return dinfo, err
}

// ListDomains returns a slice of DomainInfo structs populated according to the
// specified DQ (domain query)
func (ds *Datastore) ListDomains(query DQ) ([]*DomainInfo, error) {
	conditions := []string{}
	args := []interface{}{}
	if query.Working {
		conditions = append(conditions, "dispatched = true")
	}

	if query.Seed != "" {
		conditions = append(conditions, "TOKEN(dom) > TOKEN(?)")
		args = append(args, query.Seed)
	}

	cql := `SELECT dom, claim_tok, claim_time, excluded, exclude_reason, priority,
				   tot_links, uncrawled_links, queued_links 
			FROM domain_info`

	if len(conditions) > 0 {
		cql += " WHERE " + strings.Join(conditions, " AND ")
	}

	if query.Limit > 0 {
		cql += " LIMIT ?"
		args = append(args, query.Limit)
	}

	log4go.Debug("Listing domains with query: %v %v", cql, args)
	itr := ds.db.Query(cql, args...).Iter()

	var dinfos []*DomainInfo
	var domain, exclude_reason string
	var claim_tok gocql.UUID
	var claim_time time.Time
	var excluded bool
	var priority, linksCount, uncrawledLinksCount, queuedLinksCount int
	for itr.Scan(&domain, &claim_tok, &claim_time, &excluded, &exclude_reason, &priority, &linksCount,
		&uncrawledLinksCount, &queuedLinksCount) {
		reason := ""
		if exclude_reason != "" {
			reason = exclude_reason
		} else if excluded {
			// This should just be a backstop in case someone doesn't set exclude_reason.
			reason = "Exclusion marked"
		}

		dinfos = append(dinfos, &DomainInfo{
			Domain:               domain,
			ClaimToken:           claim_tok,
			ClaimTime:            claim_time,
			Excluded:             excluded,
			ExcludeReason:        reason,
			Priority:             priority,
			NumberLinksTotal:     linksCount,
			NumberLinksUncrawled: uncrawledLinksCount,
			NumberLinksQueued:    queuedLinksCount,
		})
	}
	err := itr.Close()
	if err != nil {
		return dinfos, err
	}

	return dinfos, err
}

//
// LinkInfo calls
//

// LQ is a link query struct used for gettings links from cassandra.
// Zero-values mean use default behavior.
type LQ struct {
	// When listing links, the seed should be the URL preceding the queried
	// set. When paginating, use the last URL of the previous set as the seed.
	// Default: select from the beginning
	Seed *walker.URL

	// Limit the returned results, used for pagination.
	// Default: no limit
	Limit int

	FilterRegex string
}

// rememberTimes is a map helper for showing only the latest link results
type rememberTimes struct {
	ctm time.Time
	ind int
}

// FindLink returns a walker.LinkInfo matching the given URL. Arguments to this function are
// (a) u is the url to find
// (b) collectContent, if true, indicates that Body and Headers field of walker.LinkInfo will
//     be populated.
func (ds *Datastore) FindLink(u *walker.URL, collectContent bool) (*walker.LinkInfo, error) {
	tld1, subtld1, err := u.TLDPlusOneAndSubdomain()
	if err != nil {
		return nil, err
	}

	extraSelect := ""
	if collectContent {
		extraSelect = ", body, headers "
	}

	itr := ds.db.Query(
		`SELECT dom, subdom, path, proto, time, stat, err, robot_ex `+
			extraSelect+
			"FROM links "+
			"WHERE dom = ? AND"+
			"	  subdom = ? AND"+
			"     path = ? AND"+
			"     proto = ?", tld1, subtld1, u.RequestURI(), u.Scheme).Iter()
	rtimes := map[string]rememberTimes{}
	linfos, err := ds.collectLinkInfos(nil, rtimes, itr, 1, nil, collectContent)
	if err != nil {
		itr.Close()
		return nil, err
	}

	err = itr.Close()
	if err != nil {
		return nil, err
	}

	if len(linfos) == 0 {
		return nil, nil
	} else {
		return linfos[0], nil
	}
}

// Pagination note:
// To paginate a single column you can do
//
//   SELECT a FROM table WHERE a > startingA
//
// If you have two columns though, it requires two queries
//
//   SELECT a,b from table WHERE a == startingA AND b > startingB
//   SELECT a,b from table WHERE a > startingA
//
// With 3 columns it looks like this
//
//   SELECT a,b,c FROM table WHERE a == startingA AND b == startingB AND c > startingC
//   SELECT a,b,c FROM table WHERE a == startingA AND b > startingB
//   SELECT a,b,c FROM table WHERE a > startingA
//
// Particularly for our links table, with primary key domain, subdomain, path, protocol, crawl_time
// For right now, ignore the crawl time we write
//
// SELECT * FROM links WHERE domain = startDomain AND subdomain = startSubDomain AND path = startPath
//                           AND protocol > startProtocol
// SELECT * FROM links WHERE domain = startDomain AND subdomain = startSubDomain AND path > startPath
// SELECT * FROM links WHERE domain = startDomain AND subdomain > startSubDomain
//
// Now the only piece left, is that crawl_time is part of the primary key. Generally we're only going to take the latest
// crawl time. But see Historical query
//

// queryEntry is a helper struct for the layered queries in ListLinks
type queryEntry struct {
	query string
	args  []interface{}
}

// ListLinks fetches links for the given domain according to the given LQ (Link
// Query)
func (ds *Datastore) ListLinks(domain string, query LQ) ([]*walker.LinkInfo, error) {
	if query.Limit <= 0 {
		return nil, fmt.Errorf("Bad value for limit parameter %d", query.Limit)
	}

	var acceptLink func(string) bool = nil
	if query.FilterRegex != "" {
		re, err := regexp.Compile(query.FilterRegex)
		if err != nil {
			return nil, fmt.Errorf("FilterRegex compile error: %v", err)
		}
		acceptLink = func(s string) bool {
			return re.MatchString(s)
		}
	}

	var linfos []*walker.LinkInfo
	rtimes := map[string]rememberTimes{}
	var table []queryEntry

	if query.Seed == nil {
		table = []queryEntry{
			queryEntry{
				query: `SELECT dom, subdom, path, proto, time, stat, err, robot_ex
                      FROM links 
                      WHERE dom = ?`,
				args: []interface{}{domain},
			},
		}
	} else {
		dom, sub, err := query.Seed.TLDPlusOneAndSubdomain()
		if err != nil {
			return linfos, err
		}

		pat := query.Seed.RequestURI()
		pro := query.Seed.Scheme

		table = []queryEntry{
			queryEntry{
				query: `SELECT dom, subdom, path, proto, time, stat, err, robot_ex
                      FROM links 
                      WHERE dom = ? AND 
                            subdom = ? AND 
                            path = ? AND 
                            proto > ?`,
				args: []interface{}{dom, sub, pat, pro},
			},
			queryEntry{
				query: `SELECT dom, subdom, path, proto, time, stat, err, robot_ex 
                      FROM links 
                      WHERE dom = ? AND subdom = ? AND 
                            path > ?`,
				args: []interface{}{dom, sub, pat},
			},
			queryEntry{
				query: `SELECT dom, subdom, path, proto, time, stat, err, robot_ex 
                      FROM links 
                      WHERE dom = ? AND 
                            subdom > ?`,
				args: []interface{}{dom, sub},
			},
		}
	}

	var err error
	for _, qt := range table {
		itr := ds.db.Query(qt.query, qt.args...).Iter()
		linfos, err = ds.collectLinkInfos(linfos, rtimes, itr, query.Limit, acceptLink, false)
		if err != nil {
			return linfos, err
		}

		err = itr.Close()
		if err != nil {
			return linfos, err
		} else if len(linfos) >= query.Limit {
			return linfos, nil
		}
	}

	return linfos, nil
}

// ListLinkHistorical gets the crawl history of a specific link
func (ds *Datastore) ListLinkHistorical(u *walker.URL) ([]*walker.LinkInfo, error) {
	query := `SELECT dom, subdom, path, proto, time, stat,
						err, robot_ex, redto_url, getnow, mime, fnv
              FROM links
              WHERE dom = ? AND subdom = ? AND path = ? AND proto = ?`
	tld1, subtld1, err := u.TLDPlusOneAndSubdomain()
	if err != nil {
		return nil, err
	}

	itr := ds.db.Query(query, tld1, subtld1, u.RequestURI(), u.Scheme).Iter()

	var linfos []*walker.LinkInfo
	var dom, sub, path, prot, getError, mime, redtoURL string
	var crawlTime time.Time
	var status int
	var fnvFP int64
	var robotsExcluded, getnow bool
	for itr.Scan(&dom, &sub, &path, &prot, &crawlTime, &status,
		&getError, &robotsExcluded, &redtoURL, &getnow, &mime, &fnvFP) {
		// If we need pagination here at some point...
		//if count < seedIndex {
		//	count++
		//	continue
		//}

		u, _ := walker.CreateURL(dom, sub, path, prot, crawlTime)
		linfo := &walker.LinkInfo{
			URL:            u,
			Status:         status,
			Error:          getError,
			CrawlTime:      crawlTime,
			RobotsExcluded: robotsExcluded,
			RedirectedTo:   redtoURL,
			GetNow:         getnow,
			Mime:           mime,
			FnvFingerprint: fnvFP,
		}
		linfos = append(linfos, linfo)

		//if len(linfos) >= limit {
		//	break
		//}
	}
	err = itr.Close()

	return linfos, err
}

// InsertLink inserts the given link into the database, adding it's domain if
// it does not exist. If excludeDomainReason is not empty, this domain will be
// excluded from crawling marked with the given reason.
func (ds *Datastore) InsertLink(link string, excludeDomainReason string) error {
	errors := ds.InsertLinks([]string{link}, excludeDomainReason)
	if len(errors) > 0 {
		return errors[0]
	} else {
		return nil
	}
}

// InsertLinks does the same as InsertLink with many potential errors. It will
// insert as many as it can (it won't stop once it hits a bad link) and only
// return errors for problematic links or domains.
func (ds *Datastore) InsertLinks(links []string, excludeDomainReason string) []error {
	//
	// Collect domains
	//
	var domains []string
	var errList []error
	var urls []*walker.URL
	for i := range links {
		link := links[i]
		url, err := walker.ParseAndNormalizeURL(link)
		if err != nil {
			errList = append(errList, fmt.Errorf("%v # ParseAndNormalizeURL: %v", link, err))
			domains = append(domains, "")
			urls = append(urls, nil)
			continue
		} else if url.Scheme == "" {
			errList = append(errList, fmt.Errorf("%v # ParseAndNormalizeURL: undefined scheme (http:// or https://)", link))
			domains = append(domains, "")
			urls = append(urls, nil)
			continue
		}
		domain, err := url.ToplevelDomainPlusOne()
		if err != nil {
			errList = append(errList, fmt.Errorf("%v # ToplevelDomainPlusOne: bad domain: %v", link, err))
			domains = append(domains, "")
			urls = append(urls, nil)
			continue
		}

		domains = append(domains, domain)
		urls = append(urls, url)
	}

	//
	// Push domain information to table. The only trick to this, is I don't add links unless
	// the domain can be added
	//
	db := ds.db
	var seen = map[string]bool{}
	for i := range links {
		link := links[i]
		d := domains[i]
		u := urls[i]

		// if you already had an error, keep going
		if u == nil {
			continue
		}

		if !seen[d] {
			err := ds.addDomainWithExcludeReason(d, excludeDomainReason)
			if err != nil {
				errList = append(errList, fmt.Errorf("%v # add domain: %v", link, err))
				continue
			}
		}
		seen[d] = true

		subdom, err := u.Subdomain()
		if err != nil {
			errList = append(errList, fmt.Errorf("%v # Subdomain(): %v", link, err))
			continue
		}

		err = db.Query(`INSERT INTO links (dom, subdom, path, proto, time)
                                     VALUES (?, ?, ?, ?, ?)`, d, subdom,
			u.RequestURI(), u.Scheme, walker.NotYetCrawled).Exec()
		if err != nil {
			errList = append(errList, fmt.Errorf("%v # `insert query`: %v", link, err))
			continue
		}
	}

	return errList
}

//collectwalker.LinkInfos populates a []walker.LinkInfo list given a cassandra iterator. Arguments are described as:
// (a) linfos is the list of walker.LinkInfo's to build on
// (b) rtimes is scratch space used to filter most recent link
// (c) itr is a gocql.Iter instance to be read
// (d) limit is the max length of linfos
// (e) linkAccept is a func(string)bool. If linkAccept(linkText) returns false, the link IS NOT retained in linfos [
//  This is used to implement filterRegex on ListLinks]
func (ds *Datastore) collectLinkInfos(linfos []*walker.LinkInfo, rtimes map[string]rememberTimes, itr *gocql.Iter, limit int,
	linkAccept func(string) bool, collectContent bool) ([]*walker.LinkInfo, error) {
	var domain, subdomain, path, protocol, anerror string
	var crawlTime time.Time
	var robotsExcluded bool
	var status int
	var body string
	var headers map[string]string
	var httpHeaders http.Header

	args := []interface{}{&domain, &subdomain, &path, &protocol, &crawlTime, &status, &anerror, &robotsExcluded}
	if collectContent {
		args = append(args, &body, &headers)
	}

	for itr.Scan(args...) {
		u, err := walker.CreateURL(domain, subdomain, path, protocol, crawlTime)
		if err != nil {
			return linfos, err
		}
		urlString := u.String()

		if linkAccept != nil && !linkAccept(urlString) {
			continue
		}

		qq, yes := rtimes[urlString]

		if yes && qq.ctm.After(crawlTime) {
			continue
		}

		if collectContent {
			httpHeaders = nil
			if headers != nil {
				httpHeaders = http.Header{}
				for k, v := range headers {
					vs := strings.Split(v, "\000")
					httpHeaders[k] = vs
				}
			}
			headers = nil
		}

		linfo := &walker.LinkInfo{
			URL:            u,
			Status:         status,
			Error:          anerror,
			RobotsExcluded: robotsExcluded,
			CrawlTime:      crawlTime,
			Body:           body,
			Headers:        httpHeaders,
		}

		nindex := -1
		if yes {
			nindex = qq.ind
			linfos[qq.ind] = linfo
		} else {
			// If you've reached the limit, then we're all done
			if len(linfos) >= limit {
				break
			}
			linfos = append(linfos, linfo)
			nindex = len(linfos) - 1
		}
		rtimes[urlString] = rememberTimes{ctm: crawlTime, ind: nindex}
	}

	return linfos, nil
}

// UpdateDomain updates the given domain with fields from `info`. Which fields will be persisted to the store from
// the argument DomainInfo is configured from the DomainInfoUpdateConfig argument. For example, to persist
// the Priority field in the info strut, one would pass DomainInfoUpdateConfig{Priority: true} as the cfg
// argument to UpdateDomain.
func (ds *Datastore) UpdateDomain(domain string, info *DomainInfo, cfg DomainInfoUpdateConfig) error {

	vars := []string{}
	args := []interface{}{}

	if cfg.Exclude {
		reason := info.ExcludeReason
		if !info.Excluded {
			reason = ""
		}
		vars = append(vars, "excluded", "exclude_reason")
		args = append(args, info.Excluded, reason)
	}

	if cfg.Priority {
		vars = append(vars, "priority")
		args = append(args, info.Priority)
	}

	if len(vars) < 1 {
		return fmt.Errorf("Expected at least one variable set in cfg (of type DomainInfoUpdateConfig)")
	}

	var buffer bytes.Buffer
	buffer.WriteString("UPDATE domain_info\n")
	buffer.WriteString("SET\n")
	for i, v := range vars {
		buffer.WriteString(v)
		if i != len(vars)-1 {
			buffer.WriteString(" = ?,\n")
		} else {
			buffer.WriteString(" = ?\n")
		}
	}
	buffer.WriteString("WHERE dom = ?\n")
	args = append(args, domain)
	query := buffer.String()

	err := ds.db.Query(query, args...).Exec()
	return err
}

//
// Extra helper methods
//

// UnclaimAll iterates domains to unclaim them. Crawlers will unclaim domains
// by themselves, but this is used in case crawlers crash or are killed and
// have left domains claimed.
func (ds *Datastore) UnclaimAll() error {
	iter := ds.db.Query(`SELECT dom FROM domain_info WHERE dispatched = true`).Iter()
	var dom string
	for iter.Scan(&dom) {
		ds.UnclaimHost(dom)
	}
	return iter.Close()
}<|MERGE_RESOLUTION|>--- conflicted
+++ resolved
@@ -41,7 +41,15 @@
 	// it's flushed (unless KeepAlive is called in the interim).
 	activeFetchersTTL int
 
-<<<<<<< HEAD
+	// This field stores the seed domain for the next ClaimNewHost call
+	claimCursor string
+
+	// restartCursor is used to indicate the claimCursor should be restarted.
+	// Note: we used to use claimCursor == "" to indicate that the cursor should
+	// be restarted, but that left us vulnerable to the (unlikely) event that
+	// the empty string was stored in domain_infos.
+	restartCursor bool
+
 	// The time stamp, after which, max_priority should be re-read
 	maxPrioNeedFetch time.Time
 
@@ -60,16 +68,6 @@
 	if err != nil {
 		panic(err)
 	}
-=======
-	// This field stores the seed domain for the next ClaimNewHost call
-	claimCursor string
-
-	// restartCursor is used to indicate the claimCursor should be restarted.
-	// Note: we used to use claimCursor == "" to indicate that the cursor should
-	// be restarted, but that left us vulnerable to the (unlikely) event that
-	// the empty string was stored in domain_infos.
-	restartCursor bool
->>>>>>> 770edbbe
 }
 
 // NewDatastore creates a Cassandra session and initializes a Datastore
@@ -99,12 +97,9 @@
 	}
 	ds.activeFetchersTTL = int(durr / time.Second)
 
-<<<<<<< HEAD
+	ds.restartCursor = true
 	ds.maxPrioNeedFetch = time.Now().AddDate(-1, 0, 0)
 	ds.maxPrio = walker.Config.Cassandra.DefaultDomainPriority
-=======
-	ds.restartCursor = true
->>>>>>> 770edbbe
 
 	return ds, nil
 }
@@ -121,30 +116,14 @@
 // Datastore.domains per population.
 var limitPerClaimCycle int = 50
 
-<<<<<<< HEAD
-// The argument seedDomain seeds the search for the next host. seedDomain may be nil, or may
-// point at a string. If seedDomain is nil, or *seedDomain == "" then the search will start at
-// the beginning of the table, otherwise the search will start . If seedDomain != nil, the next seed domain will be saved into
-// the string point to by seedDomain.
-func (ds *Datastore) ClaimNewHost(seedDomain *string) string {
-=======
-// The allowed values of the priority in the domain_info table
-var AllowedPriorities = []int{10, 9, 8, 7, 6, 5, 4, 3, 2, 1} //order matters here
-var MaxPriority = AllowedPriorities[0]
-
 func (ds *Datastore) ClaimNewHost() string {
->>>>>>> 770edbbe
 	ds.mu.Lock()
 	defer ds.mu.Unlock()
 
 	if len(ds.domains) == 0 {
 		retryLimit := 5
 		for i := 0; i < retryLimit; i++ {
-<<<<<<< HEAD
-			domainsPerPrio, retry := ds.tryClaimHosts(limitPerClaimCycle-len(ds.domains), seedDomain)
-=======
 			domainsPerPrio, retry := ds.tryClaimHosts(limitPerClaimCycle - len(ds.domains))
->>>>>>> 770edbbe
 			ds.domains = append(ds.domains, domainsPerPrio...)
 			if !retry {
 				break
@@ -161,17 +140,11 @@
 	return domain
 }
 
-<<<<<<< HEAD
-// domainPriorityTry will return true if the domain, dom, is eligible to be claimed.
-// The second argument, domPriority, is the domain priority of dom. Note this method updates
-// the domain_counters table.
-=======
 // domainPriorityTry will return true if the domain, dom, is eligible to be claimed. The second argument, domPriority,
 // is the domain priority of dom. This method updates the domain_counters table. NOTE: next_crawl uses cassandra
 // counters which can increment/decrement in a concurrent-consistent manner. Plus, the compare-and-set operation in
 // tryClaimHosts guarantees that only one thread can claim a domain, even if several workers, on several different
 // machines, are simultaneously trying to claim the domain.
->>>>>>> 770edbbe
 func (ds *Datastore) domainPriorityTry(dom string, domPriority int) bool {
 	err := ds.db.Query("UPDATE domain_counters SET next_crawl = next_crawl+? WHERE dom = ?", domPriority, dom).Exec()
 	if err != nil {
@@ -188,11 +161,7 @@
 		return false
 	}
 
-<<<<<<< HEAD
 	if cnt >= ds.MaxPriority() {
-=======
-	if cnt >= MaxPriority {
->>>>>>> 770edbbe
 		return true
 	}
 
@@ -201,11 +170,7 @@
 
 // This method sets the domain_counters table correctly after a domain has been claimed.
 func (ds *Datastore) domainPriorityClaim(dom string) bool {
-<<<<<<< HEAD
 	err := ds.db.Query("UPDATE domain_counters SET next_crawl = next_crawl-? WHERE dom = ?", ds.MaxPriority(), dom).Exec()
-=======
-	err := ds.db.Query("UPDATE domain_counters SET next_crawl = next_crawl-? WHERE dom = ?", MaxPriority, dom).Exec()
->>>>>>> 770edbbe
 	if err != nil {
 		log4go.Error("domainPrioritySet failed to clear domain_counters: %v", err)
 		return false
@@ -215,18 +180,10 @@
 }
 
 // tryClaimHosts trys to read a list of hosts from domain_info. Returns retry
-<<<<<<< HEAD
-// if the caller should re-call the method. The seedDomain pointer is the domain
-// to start the iteration with (or nil)
-func (ds *Datastore) tryClaimHosts(limit int, seedDomain *string) (domains []string, retry bool) {
-	var domain_iter *gocql.Iter
-	if seedDomain == nil || *seedDomain == "" {
-=======
 // if the caller should re-call the method.
 func (ds *Datastore) tryClaimHosts(limit int) (domains []string, retry bool) {
 	var domain_iter *gocql.Iter
 	if ds.restartCursor {
->>>>>>> 770edbbe
 		loopQuery := fmt.Sprintf(`SELECT dom, priority 
 									FROM domain_info
 									WHERE 
@@ -235,10 +192,7 @@
 								 	LIMIT %d 
 								 	ALLOW FILTERING`, limit)
 		domain_iter = ds.db.Query(loopQuery).Iter()
-<<<<<<< HEAD
-=======
 		ds.restartCursor = false
->>>>>>> 770edbbe
 	} else {
 		loopQuery := fmt.Sprintf(`SELECT dom, priority 
 									FROM domain_info
@@ -248,11 +202,7 @@
 								 		TOKEN(dom) > TOKEN(?)
 								 	LIMIT %d 
 								 	ALLOW FILTERING`, limit)
-<<<<<<< HEAD
-		domain_iter = ds.db.Query(loopQuery, *seedDomain).Iter()
-=======
 		domain_iter = ds.db.Query(loopQuery, ds.claimCursor).Iter()
->>>>>>> 770edbbe
 	}
 
 	casQuery := `UPDATE domain_info 
@@ -274,13 +224,9 @@
 	var domPriority int
 	start := time.Now()
 	trumpedClaim := 0
-<<<<<<< HEAD
-	for domain_iter.Scan(&domain, &domPriority) {
-=======
 	scanComplete := false
 	for domain_iter.Scan(&domain, &domPriority) {
 		scanComplete = true
->>>>>>> 770edbbe
 		if !ds.domainPriorityTry(domain, domPriority) {
 			continue
 		}
@@ -310,13 +256,6 @@
 		return
 	}
 
-<<<<<<< HEAD
-	if seedDomain != nil {
-		*seedDomain = domain
-	}
-
-	if trumpedClaim >= limit {
-=======
 	ds.claimCursor = domain
 
 	if !scanComplete {
@@ -324,7 +263,6 @@
 		ds.restartCursor = true
 		retry = true
 	} else if trumpedClaim >= limit {
->>>>>>> 770edbbe
 		log4go.Fine("tryClaimHosts requesting retry with trumpedClaim = %d, and limit = %d", trumpedClaim, limit)
 		retry = true
 	}
