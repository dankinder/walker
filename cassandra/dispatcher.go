package cassandra

import (
	"container/heap"
	"fmt"
	"math"
	"sync"
	"time"

	"code.google.com/p/log4go"
	"github.com/gocql/gocql"
	"github.com/iParadigms/walker"
)

// Dispatcher analyzes what we've crawled so far (generally on a per-domain
// basis) and updates the database. At minimum this means generating new
// segments to crawl in the `segments` table, but it can also mean updating
// domain_info if we find out new things about a domain.
//
// This dispatcher has been designed to run simultaneously with the
// fetchmanager. Fetchers and dispatchers claim domains in Cassandra, so the
// dispatcher can operate on the domains not currently being crawled (and vice
// versa).
type Dispatcher struct {
	cf *gocql.ClusterConfig
	db *gocql.Session

	domains chan string   // For passing domains to generate to worker goroutines
	quit    chan struct{} // Channel to close to stop the dispatcher (used by `Stop()`)

	// synchronizes when all generator routines have exited, so
	// `StopDispatcher()` can wait until all processing is done
	finishWG sync.WaitGroup

	// synchronizes generators that are currently working, so we can wait for
	// them to finish before we start a new domain iteration
	generatingWG sync.WaitGroup

	// do not dispatch any link that has been crawled within this amount of
	// time; set by dispatcher.min_link_refresh_time config parameter
	minRecrawlDelta time.Duration

<<<<<<< HEAD
	// Age at at which an active_fetcher cache entry is considered stale
	activeFetcherCachetime time.Duration
=======
	// Sleep this long between domain iterations;
	// set by dispatcher.dispatch_interval config parameter
	dispatchInterval time.Duration
>>>>>>> b217c62e
}

func (d *Dispatcher) StartDispatcher() error {
	log4go.Info("Starting CassandraDispatcher")
	d.cf = GetConfig()
	var err error
	d.db, err = d.cf.CreateSession()
	if err != nil {
		return fmt.Errorf("Failed to create cassandra session: %v", err)
	}

	d.quit = make(chan struct{})
	d.domains = make(chan string)

	d.minRecrawlDelta, err = time.ParseDuration(walker.Config.Dispatcher.MinLinkRefreshTime)
	if err != nil {
<<<<<<< HEAD
		panic(err) //Not going to happen, parsed in config
	}
	ttl, err := time.ParseDuration(walker.Config.Fetcher.ActiveFetchersTtl)
	if err != nil {
		panic(err) //Not going to happen, parsed in config
=======
		panic(err) // Should not happen since it is parsed at config load
	}

	d.dispatchInterval, err = time.ParseDuration(walker.Config.Dispatcher.DispatchInterval)
	if err != nil {
		panic(err) // Should not happen since it is parsed at config load
>>>>>>> b217c62e
	}
	d.activeFetcherCachetime = time.Duration(float32(ttl) * walker.Config.Fetcher.ActiveFetchersCacheratio)

	for i := 0; i < walker.Config.Dispatcher.NumConcurrentDomains; i++ {
		d.finishWG.Add(1)
		go func() {
			d.generateRoutine()
			d.finishWG.Done()
		}()
	}

	d.domainIterator()
	return nil
}

func (d *Dispatcher) StopDispatcher() error {
	log4go.Info("Stopping CassandraDispatcher")
	close(d.quit)
	d.finishWG.Wait()
	d.db.Close()
	return nil
}

func (d *Dispatcher) cleanStrandedClaims(tok gocql.UUID) {
	tag := "cleanStrandedClaims"
	var err error
	db := d.db
	iter := db.Query(`SELECT dom FROM domain_info WHERE claim_tok = ?`, tok).Iter()
	var domain string
	ecount := 0
	for iter.Scan(&domain) && ecount < 5 {
		err = db.Query(`DELETE FROM segments WHERE dom = ?`, domain).Exec()
		if err != nil {
			log4go.Error("%s failed to DELETE from segments: %v", tag, err)
			ecount++
		}

		err = db.Query(`UPDATE domain_info
						SET 
							claim_tok = 00000000-0000-0000-0000-000000000000,
							dispatched = false
						WHERE dom = ?`, domain).Exec()
		if err != nil {
			log4go.Error("%s failed to UPDATE domain_info: %v", tag, err)
			ecount++
		}
	}
	err = iter.Close()
	if err != nil {
		log4go.Error("%s failed to find domain: %v", tag, err)
	}
}

func (d *Dispatcher) buildActiveFetchersCache() map[gocql.UUID]time.Time {
	mp := map[gocql.UUID]time.Time{}
	for {
		iter := d.db.Query(`SELECT tok FROM active_fetchers`).Iter()
		var uuid gocql.UUID
		now := time.Now()
		for iter.Scan(&uuid) {
			mp[uuid] = now
		}
		err := iter.Close()
		if err == nil {
			return mp
		}

		log4go.Error("Failed to read active_fetchers table: %v", err)
		time.Sleep(time.Second)
	}
}

func (d *Dispatcher) updateActiveFetchersCache(qtok gocql.UUID, mp map[gocql.UUID]time.Time) {
	// We have to loop until we get a good read of active_fetchers. We can't
	// risk accidentally identifying a running fetcher as dead.
	for {
		delete(mp, qtok)
		var tok gocql.UUID
		iter := d.db.Query(`SELECT tok FROM active_fetchers WHERE tok = ?`, qtok).Iter()
		for iter.Scan(&tok) {
			mp[tok] = time.Now()
		}
		err := iter.Close()
		if err == nil {
			return
		}

		log4go.Error("Failed to read active_fetchers: %v", err)
		time.Sleep(time.Second)
	}
}

func (d *Dispatcher) domainIterator() {
	goodToks := d.buildActiveFetchersCache()
	zeroTok := gocql.UUID{}

	for {
		log4go.Debug("Starting new domain iteration")
		domainiter := d.db.Query(`SELECT dom, dispatched, claim_tok, excluded FROM domain_info`).Iter()

		var domain string
		var dispatched bool
		var claimTok gocql.UUID
		var excluded bool
<<<<<<< HEAD
		removeToks := map[gocql.UUID]bool{}
		for domainiter.Scan(&domain, &dispatched, &claimTok, &excluded) {
			select {
			case <-d.quit:
				log4go.Debug("Domain iterator signaled to stop")
=======
		for domainiter.Scan(&domain, &dispatched, &excluded) {
			if d.quitSignaled() {
>>>>>>> b217c62e
				close(d.domains)
				return
			}

			if !dispatched && !excluded {
				d.domains <- domain
			} else if claimTok != zeroTok && !removeToks[claimTok] {
				// remove dead fetchers
				readTime, present := goodToks[claimTok]
				if !present || readTime.Before(time.Now().Add(-d.activeFetcherCachetime)) {
					d.updateActiveFetchersCache(claimTok, goodToks)
					_, present := goodToks[claimTok]
					if !present {
						removeToks[claimTok] = true
						go d.cleanStrandedClaims(claimTok)
					}
				}
			}
		}

		if err := domainiter.Close(); err != nil {
			log4go.Error("Error iterating domains from domain_info: %v", err)
		}
		d.generatingWG.Wait()

		// Check for quit signal right away, otherwise if there are no domains
		// to claim and the dispatchInterval is 0, then the dispatcher will
		// never quit
		if d.quitSignaled() {
			close(d.domains)
			return
		}

		endSleep := time.Now().Add(d.dispatchInterval)
		for time.Now().Before(endSleep) {
			if d.quitSignaled() {
				close(d.domains)
				return
			}
			time.Sleep(time.Millisecond * 10)
		}
	}
}

// quitSignaled returns true if a value was passed down the quit channel. This
// should only be called once.
func (d *Dispatcher) quitSignaled() bool {
	select {
	case <-d.quit:
		log4go.Debug("Domain iterator signaled to stop")
		return true
	default:
		return false
	}
}

func (d *Dispatcher) generateRoutine() {
	for domain := range d.domains {
		d.generatingWG.Add(1)
		if err := d.generateSegment(domain); err != nil {
			log4go.Error("error generating segment for %v: %v", domain, err)
		}
		d.generatingWG.Done()
	}
	log4go.Debug("Finishing generateRoutine")
}

//
// Some mathy type functions used in generateSegment
//
func imin(l int, r int) int {
	if l < r {
		return l
	} else {
		return r
	}
}

func round(f float64) int {
	abs := math.Abs(f)
	sign := f / abs
	floor := math.Floor(abs)
	if abs-floor >= 0.5 {
		return int(sign * (floor + 1))
	} else {
		return int(sign * floor)
	}
}

//
// Cell captures all the information for a link in the generateSegments method.
// Every cell generated in that method shares the same domain (hence we don't
// store the domain in the struct).
//
type cell struct {
	subdom, path, proto string
	crawl_time          time.Time
	getnow              bool
}

// 2 cells are equivalent if their full link renders to the same string.
func (c *cell) equivalent(other *cell) bool {
	return c.path == other.path &&
		c.subdom == other.subdom &&
		c.proto == other.proto
}

//
// PriorityUrl is a heap of URLs, where the next element Pop'ed off the list
// points to the oldest (as measured by LastCrawled) element in the list. This
// class is designed to be used with the container/heap package. This type is
// currently only used in generateSegments
//
type PriorityUrl []*walker.URL

func (pq PriorityUrl) Len() int {
	return len(pq)
}

func (pq PriorityUrl) Less(i, j int) bool {
	return pq[i].LastCrawled.Before(pq[j].LastCrawled)
}

func (pq PriorityUrl) Swap(i, j int) {
	pq[i], pq[j] = pq[j], pq[i]
}

func (pq *PriorityUrl) Push(x interface{}) {
	*pq = append(*pq, x.(*walker.URL))
}

func (pq *PriorityUrl) Pop() interface{} {
	old := *pq
	n := len(old)
	x := old[n-1]
	*pq = old[0 : n-1]
	return x
}

// generateSegment reads links in for this domain, generates a segment for it,
// and inserts the domain into domains_to_crawl (assuming a segment is ready to
// go)
func (d *Dispatcher) generateSegment(domain string) error {
	log4go.Info("Generating a crawl segment for %v", domain)

	//
	// Three lists to hold the 3 link types
	//
	var getNowLinks []*walker.URL    // links marked getnow
	var uncrawledLinks []*walker.URL // links that haven't been crawled
	var crawledLinks PriorityUrl     // already crawled links, oldest links out first
	heap.Init(&crawledLinks)

	// cell push will push the argument cell onto one of the three link-lists.
	// logs failure if CreateURL fails.
	var now = time.Now()
	var limit = walker.Config.Dispatcher.MaxLinksPerSegment
	cell_push := func(c *cell) {
		u, err := walker.CreateURL(domain, c.subdom, c.path, c.proto, c.crawl_time)
		if err != nil {
			log4go.Error("CreateURL: " + err.Error())
			return
		}

		if c.getnow {
			getNowLinks = append(getNowLinks, u)
		} else if c.crawl_time.Equal(walker.NotYetCrawled) {
			if len(uncrawledLinks) < limit {
				uncrawledLinks = append(uncrawledLinks, u)
			}
		} else {
			// Was this link crawled less than MinLinkRefreshTime?
			if c.crawl_time.Add(d.minRecrawlDelta).Before(now) {
				heap.Push(&crawledLinks, u)
			}
		}

		return
	}

	//
	// Do the scan, and populate the 3 lists
	//

	// Making this query consistency = One ensures that when we do this
	// potentially massive read, the cassandra nodes don't have to waste big
	// IO/Network verifying the data is consistent between a Quorum of nodes.
	// The only risk is: if a node is down and does not receive some link
	// writes, then comes back up and is read for this query it may be missing
	// some of the newly crawled links. This is unlikely and seems acceptable.
	q := d.db.Query(`SELECT subdom, path, proto, time, getnow
						FROM links WHERE dom = ?`, domain)
	q.Consistency(gocql.One)

	var start = true
	var finish = true
	var current cell
	var previous cell
	iter := q.Iter()
	for iter.Scan(&current.subdom, &current.path, &current.proto, &current.crawl_time, &current.getnow) {
		if start {
			previous = current
			start = false
		}

		// IMPL NOTE: So the trick here is that, within a given domain, the entries
		// come out so that the crawl_time increases as you iterate. So in order to
		// get the most recent link, simply take the last link in a series that shares
		// dom, subdom, path, and protocol
		if !current.equivalent(&previous) {
			cell_push(&previous)
		}

		previous = current

		if len(getNowLinks) >= limit {
			finish = false
			break
		}
	}
	// Check !start here because we don't want to push if we queried 0 links
	if !start && finish {
		cell_push(&previous)
	}
	if err := iter.Close(); err != nil {
		return fmt.Errorf("error selecting links for %v: %v", domain, err)
	}

	//
	// Merge the 3 link types
	//
	var links []*walker.URL
	links = append(links, getNowLinks...)

	numRemain := limit - len(links)
	if numRemain > 0 {
		refreshDecimal := walker.Config.Dispatcher.RefreshPercentage / 100.0
		idealCrawled := round(refreshDecimal * float64(numRemain))
		idealUncrawled := numRemain - idealCrawled

		for i := 0; i < idealUncrawled && len(uncrawledLinks) > 0 && len(links) < limit; i++ {
			links = append(links, uncrawledLinks[0])
			uncrawledLinks = uncrawledLinks[1:]
		}

		for i := 0; i < idealCrawled && crawledLinks.Len() > 0 && len(links) < limit; i++ {
			links = append(links, heap.Pop(&crawledLinks).(*walker.URL))
		}

		for len(uncrawledLinks) > 0 && len(links) < limit {
			links = append(links, uncrawledLinks[0])
			uncrawledLinks = uncrawledLinks[1:]
		}

		for crawledLinks.Len() > 0 && len(links) < limit {
			links = append(links, heap.Pop(&crawledLinks).(*walker.URL))
		}
	}

	//
	// Got any links
	//
	if len(links) == 0 {
		log4go.Info("No links to dispatch for %v", domain)
		return nil
	}

	//
	// Insert into segments
	//
	for _, u := range links {
		log4go.Debug("Inserting link in segment: %v", u.String())
		dom, subdom, err := u.TLDPlusOneAndSubdomain()
		if err != nil {
			log4go.Error("generateSegment not inserting %v: %v", u, err)
			return err
		}
		err = d.db.Query(`INSERT INTO segments
			(dom, subdom, path, proto, time)
			VALUES (?, ?, ?, ?, ?)`,
			dom, subdom, u.RequestURI(), u.Scheme, u.LastCrawled).Exec()
		if err != nil {
			log4go.Error("Failed to insert link (%v), error: %v", u, err)
		}
	}

	//
	// Update dispatched flag
	//
	err := d.db.Query(`UPDATE domain_info SET dispatched = true WHERE dom = ?`, domain).Exec()
	if err != nil {
		return fmt.Errorf("error inserting %v to domains_to_crawl: %v", domain, err)
	}
	log4go.Info("Generated segment for %v (%v links)", domain, len(links))

	return nil
}<|MERGE_RESOLUTION|>--- conflicted
+++ resolved
@@ -40,14 +40,12 @@
 	// time; set by dispatcher.min_link_refresh_time config parameter
 	minRecrawlDelta time.Duration
 
-<<<<<<< HEAD
 	// Age at at which an active_fetcher cache entry is considered stale
 	activeFetcherCachetime time.Duration
-=======
+
 	// Sleep this long between domain iterations;
 	// set by dispatcher.dispatch_interval config parameter
 	dispatchInterval time.Duration
->>>>>>> b217c62e
 }
 
 func (d *Dispatcher) StartDispatcher() error {
@@ -64,20 +62,16 @@
 
 	d.minRecrawlDelta, err = time.ParseDuration(walker.Config.Dispatcher.MinLinkRefreshTime)
 	if err != nil {
-<<<<<<< HEAD
 		panic(err) //Not going to happen, parsed in config
 	}
 	ttl, err := time.ParseDuration(walker.Config.Fetcher.ActiveFetchersTtl)
 	if err != nil {
 		panic(err) //Not going to happen, parsed in config
-=======
+	}
+
+	d.dispatchInterval, err = time.ParseDuration(walker.Config.Dispatcher.DispatchInterval)
+	if err != nil {
 		panic(err) // Should not happen since it is parsed at config load
-	}
-
-	d.dispatchInterval, err = time.ParseDuration(walker.Config.Dispatcher.DispatchInterval)
-	if err != nil {
-		panic(err) // Should not happen since it is parsed at config load
->>>>>>> b217c62e
 	}
 	d.activeFetcherCachetime = time.Duration(float32(ttl) * walker.Config.Fetcher.ActiveFetchersCacheratio)
 
@@ -182,16 +176,9 @@
 		var dispatched bool
 		var claimTok gocql.UUID
 		var excluded bool
-<<<<<<< HEAD
 		removeToks := map[gocql.UUID]bool{}
 		for domainiter.Scan(&domain, &dispatched, &claimTok, &excluded) {
-			select {
-			case <-d.quit:
-				log4go.Debug("Domain iterator signaled to stop")
-=======
-		for domainiter.Scan(&domain, &dispatched, &excluded) {
 			if d.quitSignaled() {
->>>>>>> b217c62e
 				close(d.domains)
 				return
 			}
