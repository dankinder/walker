--- conflicted
+++ resolved
@@ -55,14 +55,12 @@
 	// map of active UUIDs -- i.e. fetchers that are still alive
 	activeToks map[gocql.UUID]time.Time
 
-<<<<<<< HEAD
-	// How long do we wait before retrying a domain that didn't have any links.
-	emptyDispatchRetryInterval time.Duration
-=======
 	// If true, this field signals that this dispatcher run should quit as soon as all
 	// available work is done.
 	oneShotIterations int
->>>>>>> f5189504
+
+	// How long do we wait before retrying a domain that didn't have any links.
+	emptyDispatchRetryInterval time.Duration
 }
 
 // StartDispatcher starts the dispatcher
