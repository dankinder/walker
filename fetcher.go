package walker

import (
	"bytes"
	"fmt"
	"hash/fnv"
	"io"
	"io/ioutil"
	"mime"
	"net"
	"net/http"
	"net/url"
	"regexp"
	"strings"
	"sync"
	"time"

	"code.google.com/p/go.net/html"
	"code.google.com/p/go.net/html/charset"
	"code.google.com/p/go.net/publicsuffix"
	"code.google.com/p/log4go"
	"github.com/iParadigms/walker/dnscache"
	"github.com/iParadigms/walker/mimetools"
	"github.com/temoto/robotstxt.go"
)

// NotYetCrawled is a convenience for time.Unix(0, 0), used as a crawl time in
// Walker for links that have not yet been fetched.
var NotYetCrawled time.Time

func init() {
	NotYetCrawled = time.Unix(0, 0)
}

// FetchResults contains all relevant context and return data from an
// individual fetch. Handlers receive this to process results.
type FetchResults struct {

	// URL that was requested; will always be populated. If this URL redirects,
	// RedirectedFrom will contain a list of all requested URLS.
	URL *URL

	// A list of redirects. During this request cycle, the first request URL is stored
	// in URL. The second request (first redirect) is stored in RedirectedFrom[0]. And
	// the Nth request (N-1 th redirect) will be stored in RedirectedFrom[N-2],
	// and this is the URL that furnished the http.Response.
	RedirectedFrom []*URL

	// Response object; nil if there was a FetchError or ExcludedByRobots is
	// true. Response.Body may not be the same object the HTTP request actually
	// returns; the fetcher may have read in the response to parse out links,
	// replacing Response.Body with an alternate reader.
	Response *http.Response

	// FetchError if the net/http request had an error (non-2XX HTTP response
	// codes are not considered errors)
	FetchError error

	// Time at the beginning of the request (if a request was made)
	FetchTime time.Time

	// True if we did not request this link because it is excluded by
	// robots.txt rules
	ExcludedByRobots bool

	// True if the page was marked as 'noindex' via a <meta> tag. Whether it
	// was crawled depends on the honor_meta_noindex configuration parameter
	MetaNoIndex bool

	// True if the page was marked as 'nofollow' via a <meta> tag. Whether it
	// was crawled depends on the honor_meta_nofollow configuration parameter
	MetaNoFollow bool

	// The Content-Type of the fetched page.
	MimeType string

	// Fingerprint computed with fnv algorithm (see hash/fnv in standard library)
	FnvFingerprint int64
}

// URL is the walker URL object, which embeds *url.URL but has extra data and
// capabilities used by walker. Note that LastCrawled should not be set to its
// zero value, it should be set to NotYetCrawled.
type URL struct {
	*url.URL

	// LastCrawled is the last time we crawled this URL, for example to use a
	// Last-Modified header.
	LastCrawled time.Time
}

// CreateURL creates a walker URL from values usually pulled out of the
// datastore. subdomain may optionally include a trailing '.', and path may
// optionally include a prefixed '/'.
func CreateURL(domain, subdomain, path, protocol string, lastcrawled time.Time) (*URL, error) {
	if subdomain != "" && !strings.HasSuffix(subdomain, ".") {
		subdomain = subdomain + "."
	}
	if path != "" && !strings.HasPrefix(path, "/") {
		path = "/" + path
	}

	ref := fmt.Sprintf("%s://%s%s%s", protocol, subdomain, domain, path)
	u, err := ParseURL(ref)
	if err != nil {
		return nil, err
	}
	u.LastCrawled = lastcrawled
	return u, nil
}

// ParseURL is the walker.URL equivalent of url.Parse
func ParseURL(ref string) (*URL, error) {
	u, err := url.Parse(ref)
	return &URL{URL: u, LastCrawled: NotYetCrawled}, err
}

// ToplevelDomainPlusOne returns the Effective Toplevel Domain of this host as
// defined by https://publicsuffix.org/, plus one extra domain component.
//
// For example the TLD of http://www.bbc.co.uk/ is 'co.uk', plus one is
// 'bbc.co.uk'. Walker uses these TLD+1 domains as the primary unit of
// grouping.
func (u *URL) ToplevelDomainPlusOne() (string, error) {
	return publicsuffix.EffectiveTLDPlusOne(u.Host)
}

// Subdomain provides the remaining subdomain after removing the
// ToplevelDomainPlusOne. For example http://www.bbc.co.uk/ will return 'www'
// as the subdomain (note that there is no trailing period). If there is no
// subdomain it will return "".
func (u *URL) Subdomain() (string, error) {
	dom, err := u.ToplevelDomainPlusOne()
	if err != nil {
		return "", err
	}
	if len(u.Host) == len(dom) {
		return "", nil
	}
	return strings.TrimSuffix(u.Host, "."+dom), nil
}

// TLDPlusOneAndSubdomain is a convenience function that calls
// ToplevelDomainPlusOne and Subdomain, returning an error if we could not get
// either one.
// The first return is the TLD+1 and second is the subdomain
func (u *URL) TLDPlusOneAndSubdomain() (string, string, error) {
	dom, err := u.ToplevelDomainPlusOne()
	if err != nil {
		return "", "", err
	}
	subdom, err := u.Subdomain()
	if err != nil {
		return "", "", err
	}
	return dom, subdom, nil
}

// MakeAbsolute uses URL.ResolveReference to make this URL object an absolute
// reference (having Schema and Host), if it is not one already. It is
// resolved using `base` as the base URL.
func (u *URL) MakeAbsolute(base *URL) {
	if u.IsAbs() {
		return
	}
	u.URL = base.URL.ResolveReference(u.URL)
}

// FetchManager configures and runs the crawl.
//
// The calling code must create a FetchManager, set a Datastore and handlers,
// then call `Start()`
type FetchManager struct {
	// Handler must be set to handle fetch responses.
	Handler Handler

	// Datastore must be set to drive the fetching.
	Datastore Datastore

	// Transport can be set to override the default network transport the
	// FetchManager is going to use. Good for faking remote servers for
	// testing.
	Transport http.RoundTripper

	fetchers  []*fetcher
	fetchWait sync.WaitGroup
	started   bool

	// used to match Content-Type headers
	acceptFormats *mimetools.Matcher

	defCrawlDelay time.Duration
	maxCrawlDelay time.Duration
}

// Start begins processing assuming that the datastore and any handlers have
// been set. This is a blocking call (run in a goroutine if you want to do
// other things)
//
// You cannot change the datastore or handlers after starting.
func (fm *FetchManager) Start() {
	log4go.Info("Starting FetchManager")
	if fm.Datastore == nil {
		panic("Cannot start a FetchManager without a datastore")
	}
	if fm.Handler == nil {
		panic("Cannot start a FetchManager without a handler")
	}
	if fm.started {
		panic("Cannot start a FetchManager multiple times")
	}

	var err error
	fm.defCrawlDelay, err = time.ParseDuration(Config.DefaultCrawlDelay)
	if err != nil {
		// This won't happen b/c this duration is checked in Config
		panic(err)
	}

	fm.maxCrawlDelay, err = time.ParseDuration(Config.MaxCrawlDelay)
	if err != nil {
		// This won't happen b/c this duration is checked in Config
		panic(err)
	}

	fm.acceptFormats, err = mimetools.NewMatcher(Config.AcceptFormats)
	if err != nil {
		panic(fmt.Errorf("mimetools.NewMatcher failed to initialize: %v", err))
	}

	fm.started = true

	if fm.Transport == nil {
		timeout, err := time.ParseDuration(Config.HttpTimeout)
		if err != nil {
			// This shouldn't happen because HttpTimeout is tested in assertConfigInvariants
			panic(err)
		}

		// Set fm.Transport == http.DefaultTransport, but create a new one; we
		// want to override Dial but don't want to globally override it in
		// http.DefaultTransport.
		fm.Transport = &http.Transport{
			Proxy: http.ProxyFromEnvironment,
			Dial: (&net.Dialer{
				Timeout:   timeout,
				KeepAlive: 30 * time.Second,
			}).Dial,
			TLSHandshakeTimeout: 10 * time.Second,
		}
	}
	t, ok := fm.Transport.(*http.Transport)
	if ok {
		t.Dial = dnscache.Dial(t.Dial, Config.MaxDNSCacheEntries)
	} else {
		log4go.Info("Given an non-http transport, not using dns caching")
	}

	numFetchers := Config.NumSimultaneousFetchers
	fm.fetchers = make([]*fetcher, numFetchers)
	for i := 0; i < numFetchers; i++ {
		f := newFetcher(fm)
		fm.fetchers[i] = f
		fm.fetchWait.Add(1)
		go func() {
			f.start()
			fm.fetchWait.Done()
		}()
	}
	fm.fetchWait.Wait()
}

// Stop notifies the fetchers to finish their current requests. It blocks until
// all fetchers have finished.
func (fm *FetchManager) Stop() {
	log4go.Info("Stopping FetchManager")
	if !fm.started {
		panic("Cannot stop a FetchManager that has not been started")
	}
	for _, f := range fm.fetchers {
		go f.stop()
	}
	fm.fetchWait.Wait()
}

// fetcher encompasses one of potentially many fetchers the FetchManager may
// start up. It will effectively manage one goroutine, crawling one host at a
// time, claiming a new host when it has exhausted the previous one.
type fetcher struct {
	fm         *FetchManager
	host       string
	httpclient *http.Client
	crawldelay time.Duration

	// quit signals the fetcher to stop
	quit chan struct{}

	// done receives when the fetcher has finished; this is necessary because
	// the fetcher may need to clean up (ex. unclaim the current host) after
	// reading from quit
	done chan struct{}

	excludeLink *regexp.Regexp
	includeLink *regexp.Regexp

<<<<<<< HEAD
	// Where to read content pages into
	readBuffer bytes.Buffer
=======
	// defRobots holds the robots.txt definition used if a host doesn't
	// publish a robots.txt file on it's own.
	defRobots *robotstxt.Group

	// robotsMap maps host -> robots.txt definition to use
	robotsMap map[string]*robotstxt.Group
>>>>>>> bb64f9b5
}

func aggregateRegex(list []string, sourceName string) (*regexp.Regexp, error) {
	if len(list) == 0 {
		return nil, nil
	}

	fullPat := strings.Join(list, "|")
	re, err := regexp.Compile(fullPat)
	if err != nil {
		message := fmt.Sprintf("Bad regex in %s:", sourceName)
		found := false
		for _, p := range list {
			_, e := regexp.Compile(p)
			if e != nil {
				found = true
				message += "\n\t'"
				message += p
				message += "'"
			}
		}
		if !found {
			message += "\n\t--UNKNOWN PATTERN--"
		}

		return nil, fmt.Errorf("%v", message)
	}

	return re, nil
}

func newFetcher(fm *FetchManager) *fetcher {
	timeout, err := time.ParseDuration(Config.HttpTimeout)
	if err != nil {
		// This shouldn't happen because HttpTimeout is tested in assertConfigInvariants
		panic(err)
	}

	f := new(fetcher)
	f.fm = fm
	f.httpclient = &http.Client{
		Transport: fm.Transport,
		Timeout:   timeout,
	}
	f.quit = make(chan struct{})
	f.done = make(chan struct{})

	if len(Config.ExcludeLinkPatterns) > 0 {
		f.excludeLink, err = aggregateRegex(Config.ExcludeLinkPatterns, "exclude_link_patterns")
		if err != nil {
			// This shouldn't happen b/c it's already been checked when loading config
			panic(err)
		}
	}

	if len(Config.IncludeLinkPatterns) > 0 {
		f.includeLink, err = aggregateRegex(Config.IncludeLinkPatterns, "include_link_patterns")
		if err != nil {
			// This shouldn't happen b/c it's already been checked when loading config
			panic(err)
		}
	}

	return f
}

// start blocks until the fetcher has completed by being told to quit.
func (f *fetcher) start() {
	log4go.Debug("Starting new fetcher")
	for f.crawlNewHost() {
		// Crawl until told to stop...
	}
	log4go.Debug("Stopping fetcher")
	f.done <- struct{}{}
}

// crawlNewHost host crawls a single host, or delays and returns if there was
// nothing to crawl.
// Returns false if it was signaled to quit and the routine should finish
func (f *fetcher) crawlNewHost() bool {
	select {
	case <-f.quit:
		return false
	default:
	}

	f.host = f.fm.Datastore.ClaimNewHost()
	if f.host == "" {
		time.Sleep(time.Second)
		return true
	}
	defer func() {
		log4go.Info("Finished crawling %v, unclaiming", f.host)
		f.fm.Datastore.UnclaimHost(f.host)
	}()

	if f.checkForBlacklisting(f.host) {
		return true
	}

	// Set up robots map
	log4go.Info("Crawling host: %v with crawl delay %v", f.host, f.crawldelay)
	f.initializeRobotsMap(f.host)

	// Loop through the links
	for link := range f.fm.Datastore.LinksForHost(f.host) {
		select {
		case <-f.quit:
			// Let the defer unclaim the host and the caller indicate that this
			// goroutine is done
			return false
		default:
		}

		robots := f.fetchRobots(link.Host)
		shouldDelay := f.fetchAndHandle(link, robots)
		if shouldDelay {
			time.Sleep(robots.CrawlDelay)
		}
	}
	return true
}

// fetchAndHandle takes care of fetching and processing a URL beginning to end.
// Returns true if it did actually perform a fetch (even if it wasn't
// successful), indicating that crawl-delay should be observed.
func (f *fetcher) fetchAndHandle(link *URL, robots *robotstxt.Group) bool {
	fr := &FetchResults{URL: link}

	if !robots.Test(link.String()) {
		log4go.Debug("Not fetching due to robots rules: %v", link)
		fr.ExcludedByRobots = true
		f.fm.Datastore.StoreURLFetchResults(fr)
		return false
	}

	fr.FetchTime = time.Now()
	fr.Response, fr.RedirectedFrom, fr.FetchError = f.fetch(link)
	if fr.FetchError != nil {
		log4go.Debug("Error fetching %v: %v", link, fr.FetchError)
		f.fm.Datastore.StoreURLFetchResults(fr)
		return true
	}
	log4go.Debug("Fetched %v -- %v", link, fr.Response.Status)

	if fr.Response.StatusCode == http.StatusNotModified {
		log4go.Fine("Received 304 when fetching %v", link)
		f.fm.Datastore.StoreURLFetchResults(fr)

		// There are some logical problems with this handler call.  For
		// example, the page we're fetching could have been rejected by the
		// handler (see below) by either fr.MetaNoIndex or
		// !f.isHandleable(fr.Response). BUT, then stored when we go back with
		// a 304. By definition a 304 is never MetaNoIndex, and f.isHandleable
		// always returns false. May need to address in the future.
		f.fm.Handler.HandleResponse(fr)

		return true
	}

	fr.MimeType = getMimeType(fr.Response)

	//
	// Nab the body of the request, and compute fingerprint
	//
	fr.FetchError = f.fillReadBuffer(fr.Response.Body, fr.Response.Header)
	if fr.FetchError != nil {
		log4go.Debug("Error reading body of %v: %v", link, fr.FetchError)
		f.fm.Datastore.StoreURLFetchResults(fr)
		return true
	}

	// Replace the response body so the handler can read it.
	fr.Response.Body = ioutil.NopCloser(bytes.NewReader(f.readBuffer.Bytes()))

	//
	// Get the fingerprint
	//
	fnv := fnv.New64()
	fnv.Write(f.readBuffer.Bytes())
	fr.FnvFingerprint = int64(fnv.Sum64())

	//
	// Handle html and generic handlers
	//
	if isHTML(fr.Response) {
		log4go.Fine("Reading and parsing as HTML (%v)", link)
		f.parseLinks(f.readBuffer.Bytes(), fr)
	}

	if !(Config.HonorMetaNoindex && fr.MetaNoIndex) && f.isHandleable(fr.Response) {
		f.fm.Handler.HandleResponse(fr)
	}

	//TODO: Wrap the reader and check for read error here
	log4go.Fine("Storing fetch results for %v", link)
	f.fm.Datastore.StoreURLFetchResults(fr)
	return true
}

//
// fillReadBuffer will fill up readBuffer with the contents of reader. Any
// problems with the read will be returned in an error; including (and
// importantly) if the content size would exceed MaxHTTPContentSizeBytes.
//
func (f *fetcher) fillReadBuffer(reader io.Reader, headers http.Header) error {
	f.readBuffer.Reset()
	lenArr, lenOk := headers["Content-Length"]
	if lenOk && len(lenArr) > 0 {
		var size int64
		n, err := fmt.Sscanf(lenArr[0], "%d", &size)
		if n != 1 || err != nil || size < 0 {
			log4go.Error("Failed to process Content-Length: %v", err)
		} else if size > Config.MaxHTTPContentSizeBytes {
			return fmt.Errorf("Content size exceeded MaxHTTPContentSizeBytes")
		} else {
			f.readBuffer.Grow(int(size))
		}
	}

	limitReader := io.LimitReader(reader, Config.MaxHTTPContentSizeBytes+1)
	N, err := f.readBuffer.ReadFrom(limitReader)
	if err != nil {
		return err
	} else if N > Config.MaxHTTPContentSizeBytes {
		return fmt.Errorf("Content size exceeded MaxHTTPContentSizeBytes")
	}

	return nil
}

// stop signals a fetcher to stop and waits until completion.
func (f *fetcher) stop() {
	f.quit <- struct{}{}
	<-f.done
}

// initializeRobotsMap inits the robotsMap system
func (f *fetcher) initializeRobotsMap(host string) {

	// Set default robots
	rdata, _ := robotstxt.FromBytes([]byte("User-agent: *\n"))
	f.defRobots = rdata.FindGroup(Config.UserAgent)
	f.defRobots.CrawlDelay = f.fm.defCrawlDelay

	// try read $host/robots.txt. Failure to GET, will just returns
	// f.defRobots before call
	f.robotsMap = map[string]*robotstxt.Group{}
	f.defRobots = f.getRobots(host)
	f.robotsMap[host] = f.defRobots
}

// fetchRobots is a caching version of getRobots
func (f *fetcher) fetchRobots(host string) *robotstxt.Group {
	rob, robOk := f.robotsMap[host]
	if !robOk {
		rob = f.getRobots(host)
		f.robotsMap[host] = rob
	}
	return rob
}

// getRobots will return the robotstxt.Group for the given host, or the
// default robotstxt.Group if the host doesn't support robots.txt
func (f *fetcher) getRobots(host string) *robotstxt.Group {

	u := &URL{
		URL: &url.URL{
			Scheme: "http",
			Host:   host,
			Path:   "robots.txt",
		},
		LastCrawled: NotYetCrawled, //explicitly set this so that fetcher.fetch won't send If-Modified-Since
	}

	res, _, err := f.fetch(u)
	gotRobots := err == nil && res.StatusCode >= 200 && res.StatusCode < 300
	if !gotRobots {
		if err != nil {
			log4go.Debug("Could not fetch %v, assuming there is no robots.txt (error: %v)", u, err)
		}
		return f.defRobots
	}

	robots, err := robotstxt.FromResponse(res)
	res.Body.Close()
	if err != nil {
		log4go.Debug("Error parsing robots.txt (%v) assuming there is no robots.txt: %v", u, err)
		return f.defRobots
	}

	grp := robots.FindGroup(Config.UserAgent)
	max := f.fm.maxCrawlDelay
	if grp.CrawlDelay > max {
		grp.CrawlDelay = max
	}

	return grp
}

func (f *fetcher) fetch(u *URL) (*http.Response, []*URL, error) {
	req, err := http.NewRequest("GET", u.String(), nil)
	if err != nil {
		return nil, nil, fmt.Errorf("Failed to create new request object for %v): %v", u, err)
	}

	req.Header.Set("User-Agent", Config.UserAgent)
	req.Header.Set("Accept", strings.Join(Config.AcceptFormats, ","))
	if !u.LastCrawled.Equal(NotYetCrawled) {
		// Date format used is RFC1123 as specified by
		// http://www.w3.org/Protocols/rfc2616/rfc2616-sec3.html#sec3.3.1
		req.Header.Set("If-Modified-Since", u.LastCrawled.Format(time.RFC1123))
	}
	log4go.Debug("Sending request: %+v", req)

	var redirectedFrom []*URL
	f.httpclient.CheckRedirect = func(req *http.Request, via []*http.Request) error {
		redirectedFrom = append(redirectedFrom, &URL{URL: req.URL})
		return nil
	}

	res, err := f.httpclient.Do(req)
	if err != nil {
		return nil, nil, err
	}
	return res, redirectedFrom, nil
}

// shouldStoreParsedLink returns true if the argument URL should
// be stored in datastore. The link can (currently) be rejected
// because it's not in the AcceptProtocols, or if the path matches
// exclude_link_patterns and doesn't match include_link_patterns
func (f *fetcher) shouldStoreParsedLink(u *URL) bool {
	path := u.RequestURI()
	include := !(f.excludeLink != nil && f.excludeLink.MatchString(path)) ||
		(f.includeLink != nil && f.includeLink.MatchString(path))
	if !include {
		return false
	}

	for _, f := range Config.AcceptProtocols {
		if u.Scheme == f {
			return true
		}
	}

	return false
}

// parseLinks tries to parse the http response in the given FetchResults for
// links and stores them in the datastore.
func (f *fetcher) parseLinks(body []byte, fr *FetchResults) {
	outlinks, noindex, nofollow, err := parseHtml(body)
	if err != nil {
		log4go.Debug("error parsing HTML for page %v: %v", fr.URL, err)
		return
	}

	if noindex {
		fr.MetaNoIndex = true
		log4go.Fine("Page has noindex meta tag: %v", fr.URL)
	}
	if nofollow {
		fr.MetaNoFollow = true
		log4go.Fine("Page has nofollow meta tag: %v", fr.URL)
	}

	for _, outlink := range outlinks {
		outlink.MakeAbsolute(fr.URL)
		if f.shouldStoreParsedLink(outlink) {
			log4go.Fine("Storing parsed link: %v", outlink)
			f.fm.Datastore.StoreParsedURL(outlink, fr)
		}
	}
}

// checkForBlacklisting returns true if this site is blacklisted or should be
// blacklisted. If we detect that this site should be blacklisted, this
// function will call the datastore appropriately.
//
// One example of blacklisting is detection of IP addresses that resolve to
// localhost or other bad IP ranges.
//
// TODO: since different subdomains my resolve to different IPs, find a way to
// check this for every HTTP fetch without extraneous connections or fetching
// data we aren't going to care about
// TODO: write back to the database that this domain has been blacklisted so we
// don't just keep re-dispatching it
func (f *fetcher) checkForBlacklisting(host string) bool {
	t, ok := f.fm.Transport.(*http.Transport)
	if !ok {
		// We need to get the transport's Dial function in order to check the
		// IP address
		return false
	}

	conn, err := t.Dial("tcp", net.JoinHostPort(host, "80"))
	if err != nil {
		// Don't simply blacklist because we couldn't connect; the TLD+1 may
		// not work but subdomains may work
		log4go.Debug("Could not connect to host (%v, %v) to check blacklisting", host, err)
		return false
	}
	defer conn.Close()

	if Config.BlacklistPrivateIPs && isPrivateAddr(conn.RemoteAddr().String()) {
		log4go.Debug("Host (%v) resolved to private IP address, blacklisting", host)
		return true
	}
	return false
}

func (f *fetcher) isHandleable(r *http.Response) bool {
	for _, ct := range r.Header["Content-Type"] {
		matched, err := f.fm.acceptFormats.Match(ct)
		if err == nil && matched {
			return true
		}
	}
	ctype := strings.Join(r.Header["Content-Type"], ",")
	log4go.Fine("URL (%v) did not match accepted content types, had: %v", r.Request.URL, ctype)
	return false
}

// getIncludedTags gets a map of tags we should check for outlinks. It uses
// ignored_tags in the config to exclude ones we don't want. Tags are []byte
// types (not strings) because []byte is what the parser uses.
func getIncludedTags() map[string]bool {
	tags := map[string]bool{
		"a":      true,
		"area":   true,
		"form":   true,
		"frame":  true,
		"iframe": true,
		"script": true,
		"link":   true,
		"img":    true,
		"object": true,
		"embed":  true,
	}
	for _, t := range Config.IgnoreTags {
		delete(tags, t)
	}

	tags["meta"] = true
	return tags
}

// parseHtml processes the html stored in content.
// It returns:
//     (a) a list of `links` on the page
//     (b) a boolean metaNoindex to note if <meta name="ROBOTS" content="noindex"> was found
//     (c) a boolean metaNofollow indicating if <meta name="ROBOTS" content="nofollow"> was found
func parseHtml(body []byte) (links []*URL, metaNoindex bool, metaNofollow bool, err error) {
	utf8Reader, err := charset.NewReader(bytes.NewReader(body), "text/html")
	if err != nil {
		return
	}
	tokenizer := html.NewTokenizer(utf8Reader)

	tags := getIncludedTags()

	for {
		tokenType := tokenizer.Next()
		switch tokenType {
		case html.ErrorToken:
			//TODO: should use tokenizer.Err() to see if this is io.EOF
			//		(meaning success) or an actual error
			return
		case html.StartTagToken, html.SelfClosingTagToken:
			tagNameB, hasAttrs := tokenizer.TagName()
			tagName := string(tagNameB)
			if hasAttrs && tags[tagName] {
				switch tagName {
				case "a":
					if !metaNofollow {
						links = parseAnchorAttrs(tokenizer, links)
					}

				case "embed":
					if !metaNofollow {
						links = parseObjectOrEmbed(tokenizer, links, true)
					}

				case "iframe":
					links = parseIframe(tokenizer, links, metaNofollow)

				case "meta":
					isRobots, index, follow := parseMetaAttrs(tokenizer)
					if isRobots {
						metaNoindex = metaNoindex || index
						metaNofollow = metaNofollow || follow
					}

				case "object":
					if !metaNofollow {
						links = parseObjectOrEmbed(tokenizer, links, false)
					}

				}
			}
		}
	}

	return
}

func parseObjectOrEmbed(tokenizer *html.Tokenizer, links []*URL, isEmbed bool) []*URL {
	var ln *URL
	var err error
	if isEmbed {
		ln, err = parseEmbedAttrs(tokenizer)
	} else {
		ln, err = parseObjectAttrs(tokenizer)
	}

	if err != nil {
		label := "parseEmbedAttrs"
		if !isEmbed {
			label = "parseObjectAttrs"
		}
		log4go.Debug("%s encountered an error: %v", label, err)
	} else {
		links = append(links, ln)
	}

	return links
}

// parseIframe takes 3 arguments
// (a) tokenizer
// (b) list of links already collected
// (c) a flag indicating if the parser is currently in a nofollow state
// and returns a possibly extended list of links.
func parseIframe(tokenizer *html.Tokenizer, in_links []*URL, metaNofollow bool) (links []*URL) {
	links = in_links
	docsrc, body, err := parseIframeAttrs(tokenizer)
	if err != nil {
		return
	} else if docsrc {
		var nlinks []*URL
		var nNofollow bool
		nlinks, _, nNofollow, err = parseHtml([]byte(body))
		if err != nil {
			log4go.Error("parseEmbed failed to parse docsrc: %v", err)
			return
		}
		if !Config.HonorMetaNofollow || !(nNofollow || metaNofollow) {
			links = append(links, nlinks...)
		}
	} else { //!docsrc
		if !metaNofollow {
			var u *URL
			u, err = ParseURL(body)
			if err != nil {
				log4go.Error("parseEmbed failed to parse src: %v", err)
				return
			}
			links = append(links, u)
		}
	}

	return
}

// A set of words used by the parse* routines below
var contentWordBytes = []byte("content")
var dataWordBytes = []byte("data")
var nameWordBytes = []byte("name")
var noindexWordBytes = []byte("noindex")
var nofollowWordBytes = []byte("nofollow")
var robotsWordBytes = []byte("robots")
var srcWordBytes = []byte("src")
var srcdocWordBytes = []byte("srcdoc")

func parseMetaAttrs(tokenizer *html.Tokenizer) (isRobots bool, noIndex bool, noFollow bool) {
	for {
		key, val, moreAttr := tokenizer.TagAttr()
		if bytes.Compare(key, nameWordBytes) == 0 {
			name := bytes.ToLower(val)
			isRobots = bytes.Compare(name, robotsWordBytes) == 0
		} else if bytes.Compare(key, contentWordBytes) == 0 {
			content := bytes.ToLower(val)
			// This will match ill-formatted contents like "noindexnofollow",
			// but I don't expect that to be a big deal.
			noIndex = bytes.Contains(content, noindexWordBytes)
			noFollow = bytes.Contains(content, nofollowWordBytes)
		}
		if !moreAttr {
			break
		}
	}
	return
}

// parse object tag attributes
func parseObjectAttrs(tokenizer *html.Tokenizer) (*URL, error) {
	for {
		key, val, moreAttr := tokenizer.TagAttr()
		if bytes.Compare(key, dataWordBytes) == 0 {
			return ParseURL(string(val))
		}

		if !moreAttr {
			break
		}
	}
	return nil, fmt.Errorf("Failed to find data attribute in object tag")
}

// parse embed tag attributes
func parseEmbedAttrs(tokenizer *html.Tokenizer) (*URL, error) {
	for {
		key, val, moreAttr := tokenizer.TagAttr()
		if bytes.Compare(key, srcWordBytes) == 0 {
			return ParseURL(string(val))
		}

		if !moreAttr {
			break
		}
	}
	return nil, fmt.Errorf("Failed to find src attribute in embed tag")
}

// parseIframeAttrs parses iframe attributes. An iframe can have a src attribute, which
// holds a url to an second document. An iframe can also have a srcdoc attribute which
// include html inline in a string. The method below returns 3 results
// (a) a boolean indicating if the iframe had a srcdoc attribute (true means srcdoc, false
//     means src)
// (b) the body of whichever src or srcdoc attribute was read
// (c) any errors that arise during processing.
func parseIframeAttrs(tokenizer *html.Tokenizer) (srcdoc bool, body string, err error) {
	for {
		key, val, moreAttr := tokenizer.TagAttr()
		if bytes.Compare(key, srcWordBytes) == 0 {
			srcdoc = false
			body = string(val)
			return
		} else if bytes.Compare(key, srcdocWordBytes) == 0 {
			srcdoc = true
			body = string(val)
			return
		}

		if !moreAttr {
			break
		}
	}
	err = fmt.Errorf("Failed to find src or srcdoc attribute in iframe tag")
	return
}

// parseAnchorAttrs iterates over all of the attributes in the current anchor token.
// If a href is found, it adds the link value to the links slice.
// Returns the new link slice.
func parseAnchorAttrs(tokenizer *html.Tokenizer, links []*URL) []*URL {
	//TODO: rework this to be cleaner, passing in `links` to be appended to
	//isn't great
	for {
		key, val, moreAttr := tokenizer.TagAttr()
		if bytes.Compare(key, []byte("href")) == 0 {
			u, err := ParseURL(strings.TrimSpace(string(val)))
			if err == nil {
				links = append(links, u)
			}
		}
		if !moreAttr {
			return links
		}
	}
}

// getMimeType attempts to get the mime type (i.e. "Content-Type") from the
// response. Returns an empty string if unable to.
func getMimeType(r *http.Response) string {
	ctype, ctypeOk := r.Header["Content-Type"]
	if ctypeOk && len(ctype) > 0 {
		mediaType, _, err := mime.ParseMediaType(ctype[0])
		if err != nil {
			log4go.Debug("Failed to parse mime header %q: %v", ctype[0], err)
		} else {
			return mediaType
		}
	}
	return ""
}

func isHTML(r *http.Response) bool {
	if r == nil {
		return false
	}
	for _, ct := range r.Header["Content-Type"] {
		if strings.HasPrefix(ct, "text/html") {
			return true
		}
	}
	return false
}

var privateNetworks = []*net.IPNet{
	parseCIDR("10.0.0.0/8"),
	parseCIDR("192.168.0.0/16"),
	parseCIDR("172.16.0.0/12"),
	parseCIDR("127.0.0.0/8"),
}

// parseCIDR is a convenience for creating our static private IPNet ranges
func parseCIDR(netstring string) *net.IPNet {
	_, network, err := net.ParseCIDR(netstring)
	if err != nil {
		panic(err.Error())
	}
	return network
}

// isPrivateAddr determines whether the input address belongs to any of the
// private networks specified in privateNetworkStrings. It returns an error
// if the input string does not represent an IP address.
func isPrivateAddr(addr string) bool {
	// Remove the port number if there is one
	if index := strings.LastIndex(addr, ":"); index != -1 {
		addr = addr[:index]
	}

	thisIP := net.ParseIP(addr)
	if thisIP == nil {
		log4go.Error("Failed to parse as IP address: %v", addr)
		return false
	}
	for _, network := range privateNetworks {
		if network.Contains(thisIP) {
			return true
		}
	}
	return false
}<|MERGE_RESOLUTION|>--- conflicted
+++ resolved
@@ -303,17 +303,15 @@
 	excludeLink *regexp.Regexp
 	includeLink *regexp.Regexp
 
-<<<<<<< HEAD
-	// Where to read content pages into
-	readBuffer bytes.Buffer
-=======
 	// defRobots holds the robots.txt definition used if a host doesn't
 	// publish a robots.txt file on it's own.
 	defRobots *robotstxt.Group
 
 	// robotsMap maps host -> robots.txt definition to use
 	robotsMap map[string]*robotstxt.Group
->>>>>>> bb64f9b5
+
+	// Where to read content pages into
+	readBuffer bytes.Buffer
 }
 
 func aggregateRegex(list []string, sourceName string) (*regexp.Regexp, error) {
