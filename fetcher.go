package walker

import (
	"bytes"
	"fmt"
	"io/ioutil"
	"strings"
	"sync"

	"github.com/iParadigms/walker/dnscache"
	"github.com/iParadigms/walker/mimetools"

	"github.com/temoto/robotstxt.go"

	"mime"
	"net"
	"net/http"
	"net/url"
	"time"

	"code.google.com/p/go.net/html"
	"code.google.com/p/go.net/html/charset"
	"code.google.com/p/go.net/publicsuffix"
	"code.google.com/p/log4go"
)

// NotYetCrawled is a convenience for time.Unix(0, 0), used as a crawl time in
// Walker for links that have not yet been fetched.
var NotYetCrawled time.Time

func init() {
	NotYetCrawled = time.Unix(0, 0)
}

// FetchResults contains all relevant context and return data from an
// individual fetch. Handlers receive this to process results.
type FetchResults struct {

	// URL that was requested; will always be populated. If this URL redirects,
	// RedirectedFrom will contain a list of all requested URLS.
	URL *URL

	// A list of redirects. During this request cycle, the first request URL is stored
	// in URL. The second request (first redirect) is stored in RedirectedFrom[0]. And
	// the Nth request (N-1 th redirect) will be stored in RedirectedFrom[N-2],
	// and this is the URL that furnished the http.Response.
	RedirectedFrom []*URL

	// Response object; nil if there was a FetchError or ExcludedByRobots is
	// true. Response.Body may not be the same object the HTTP request actually
	// returns; the fetcher may have read in the response to parse out links,
	// replacing Response.Body with an alternate reader.
	Response *http.Response

	// FetchError if the net/http request had an error (non-2XX HTTP response
	// codes are not considered errors)
	FetchError error

	// Time at the beginning of the request (if a request was made)
	FetchTime time.Time

	// True if we did not request this link because it is excluded by
	// robots.txt rules
	ExcludedByRobots bool

	// True if the page was marked as 'noindex' via a <meta> tag. Whether it
	// was crawled depends on the honor_meta_noindex configuration parameter
	MetaNoIndex bool

	// True if the page was marked as 'nofollow' via a <meta> tag. Whether it
	// was crawled depends on the honor_meta_nofollow configuration parameter
	MetaNoFollow bool

	// The Content-Type of the fetched page.
	MimeType string
}

// URL is the walker URL object, which embeds *url.URL but has extra data and
// capabilities used by walker. Note that LastCrawled should not be set to its
// zero value, it should be set to NotYetCrawled.
type URL struct {
	*url.URL

	// LastCrawled is the last time we crawled this URL, for example to use a
	// Last-Modified header.
	LastCrawled time.Time
}

// CreateURL creates a walker URL from values usually pulled out of the
// datastore. subdomain may optionally include a trailing '.', and path may
// optionally include a prefixed '/'.
func CreateURL(domain, subdomain, path, protocol string, lastcrawled time.Time) (*URL, error) {
	if subdomain != "" && !strings.HasSuffix(subdomain, ".") {
		subdomain = subdomain + "."
	}
	if path != "" && !strings.HasPrefix(path, "/") {
		path = "/" + path
	}

	ref := fmt.Sprintf("%s://%s%s%s", protocol, subdomain, domain, path)
	u, err := ParseURL(ref)
	if err != nil {
		return nil, err
	}
	u.LastCrawled = lastcrawled
	return u, nil
}

// ParseURL is the walker.URL equivalent of url.Parse
func ParseURL(ref string) (*URL, error) {
	u, err := url.Parse(ref)
	return &URL{URL: u, LastCrawled: NotYetCrawled}, err
}

// ToplevelDomainPlusOne returns the Effective Toplevel Domain of this host as
// defined by https://publicsuffix.org/, plus one extra domain component.
//
// For example the TLD of http://www.bbc.co.uk/ is 'co.uk', plus one is
// 'bbc.co.uk'. Walker uses these TLD+1 domains as the primary unit of
// grouping.
func (u *URL) ToplevelDomainPlusOne() (string, error) {
	return publicsuffix.EffectiveTLDPlusOne(u.Host)
}

// Subdomain provides the remaining subdomain after removing the
// ToplevelDomainPlusOne. For example http://www.bbc.co.uk/ will return 'www'
// as the subdomain (note that there is no trailing period). If there is no
// subdomain it will return "".
func (u *URL) Subdomain() (string, error) {
	dom, err := u.ToplevelDomainPlusOne()
	if err != nil {
		return "", err
	}
	if len(u.Host) == len(dom) {
		return "", nil
	}
	return strings.TrimSuffix(u.Host, "."+dom), nil
}

// TLDPlusOneAndSubdomain is a convenience function that calls
// ToplevelDomainPlusOne and Subdomain, returning an error if we could not get
// either one.
// The first return is the TLD+1 and second is the subdomain
func (u *URL) TLDPlusOneAndSubdomain() (string, string, error) {
	dom, err := u.ToplevelDomainPlusOne()
	if err != nil {
		return "", "", err
	}
	subdom, err := u.Subdomain()
	if err != nil {
		return "", "", err
	}
	return dom, subdom, nil
}

// MakeAbsolute uses URL.ResolveReference to make this URL object an absolute
// reference (having Schema and Host), if it is not one already. It is
// resolved using `base` as the base URL.
func (u *URL) MakeAbsolute(base *URL) {
	if u.IsAbs() {
		return
	}
	u.URL = base.URL.ResolveReference(u.URL)
}

// FetchManager configures and runs the crawl.
//
// The calling code must create a FetchManager, set a Datastore and handlers,
// then call `Start()`
type FetchManager struct {
	// Handler must be set to handle fetch responses.
	Handler Handler

	// Datastore must be set to drive the fetching.
	Datastore Datastore

	// Transport can be set to override the default network transport the
	// FetchManager is going to use. Good for faking remote servers for
	// testing.
	Transport http.RoundTripper

	fetchers  []*fetcher
	fetchWait sync.WaitGroup
	started   bool

	// used to match Content-Type headers
	acceptFormats *mimetools.Matcher
}

// Start begins processing assuming that the datastore and any handlers have
// been set. This is a blocking call (run in a goroutine if you want to do
// other things)
//
// You cannot change the datastore or handlers after starting.
func (fm *FetchManager) Start() {
	log4go.Info("Starting FetchManager")
	if fm.Datastore == nil {
		panic("Cannot start a FetchManager without a datastore")
	}
	if fm.Handler == nil {
		panic("Cannot start a FetchManager without a handler")
	}
	if fm.started {
		panic("Cannot start a FetchManager multiple times")
	}

	mm, err := mimetools.NewMatcher(Config.AcceptFormats)
	fm.acceptFormats = mm
	if err != nil {
		panic(fmt.Errorf("mimetools.NewMatcher failed to initialize: %v", err))
	}

	fm.started = true

	if fm.Transport == nil {
		timeout, err := time.ParseDuration(Config.HttpTimeout)
		if err != nil {
			// This shouldn't happen because HttpTimeout is tested in assertConfigInvariants
			panic(err)
		}

		// Set fm.Transport == http.DefaultTransport, but create a new one; we
		// want to override Dial but don't want to globally override it in
		// http.DefaultTransport.
		fm.Transport = &http.Transport{
			Proxy: http.ProxyFromEnvironment,
			Dial: (&net.Dialer{
				Timeout:   timeout,
				KeepAlive: 30 * time.Second,
			}).Dial,
			TLSHandshakeTimeout: 10 * time.Second,
		}
	}
	t, ok := fm.Transport.(*http.Transport)
	if ok {
		t.Dial = dnscache.Dial(t.Dial, Config.MaxDNSCacheEntries)
	} else {
		log4go.Info("Given an non-http transport, not using dns caching")
	}

	numFetchers := Config.NumSimultaneousFetchers
	fm.fetchers = make([]*fetcher, numFetchers)
	for i := 0; i < numFetchers; i++ {
		f := newFetcher(fm)
		fm.fetchers[i] = f
		fm.fetchWait.Add(1)
		go func() {
			f.start()
			fm.fetchWait.Done()
		}()
	}
	fm.fetchWait.Wait()
}

// Stop notifies the fetchers to finish their current requests. It blocks until
// all fetchers have finished.
func (fm *FetchManager) Stop() {
	log4go.Info("Stopping FetchManager")
	if !fm.started {
		panic("Cannot stop a FetchManager that has not been started")
	}
	for _, f := range fm.fetchers {
		go f.stop()
	}
	fm.fetchWait.Wait()
}

// fetcher encompasses one of potentially many fetchers the FetchManager may
// start up. It will effectively manage one goroutine, crawling one host at a
// time, claiming a new host when it has exhausted the previous one.
type fetcher struct {
	fm         *FetchManager
	host       string
	httpclient *http.Client
	robots     *robotstxt.Group
	crawldelay time.Duration

	// quit signals the fetcher to stop
	quit chan struct{}

	// done receives when the fetcher has finished; this is necessary because
	// the fetcher may need to clean up (ex. unclaim the current host) after
	// reading from quit
	done chan struct{}
}

func newFetcher(fm *FetchManager) *fetcher {
	timeout, err := time.ParseDuration(Config.HttpTimeout)
	if err != nil {
		// This shouldn't happen because HttpTimeout is tested in assertConfigInvariants
		panic(err)
	}

	f := new(fetcher)
	f.fm = fm
	f.httpclient = &http.Client{
		Transport: fm.Transport,
		Timeout:   timeout,
	}
	f.quit = make(chan struct{})
	f.done = make(chan struct{})
	return f
}

// start blocks until the fetcher has completed by being told to quit.
func (f *fetcher) start() {
	log4go.Debug("Starting new fetcher")
	for f.crawlNewHost() {
		// Crawl until told to stop...
	}
	log4go.Debug("Stopping fetcher")
	f.done <- struct{}{}
}

// crawlNewHost host crawls a single host, or delays and returns if there was
// nothing to crawl.
// Returns false if it was signaled to quit and the routine should finish
func (f *fetcher) crawlNewHost() bool {
	select {
	case <-f.quit:
		return false
	default:
	}

	f.host = f.fm.Datastore.ClaimNewHost()
	if f.host == "" {
		time.Sleep(time.Second)
		return true
	}
	defer func() {
		log4go.Info("Finished crawling %v, unclaiming", f.host)
		f.fm.Datastore.UnclaimHost(f.host)
	}()

	if f.checkForBlacklisting(f.host) {
		return true
	}

	f.fetchRobots(f.host)
	f.crawldelay = time.Duration(Config.DefaultCrawlDelay) * time.Second
	if f.robots != nil && int(f.robots.CrawlDelay) > Config.DefaultCrawlDelay {
		f.crawldelay = f.robots.CrawlDelay
	}
	log4go.Info("Crawling host: %v with crawl delay %v", f.host, f.crawldelay)

	for link := range f.fm.Datastore.LinksForHost(f.host) {
		select {
		case <-f.quit:
			// Let the defer unclaim the host and the caller indicate that this
			// goroutine is done
			return false
		default:
		}

		shouldDelay := f.fetchAndHandle(link)
		if shouldDelay {
			time.Sleep(f.crawldelay)
		}
	}
	return true
}

// fetchAndHandle takes care of fetching and processing a URL beginning to end.
// Returns true if it did actually perform a fetch (even if it wasn't
// successful), indicating that crawl-delay should be observed.
func (f *fetcher) fetchAndHandle(link *URL) bool {
	fr := &FetchResults{URL: link}

	if f.robots != nil && !f.robots.Test(link.String()) {
		log4go.Debug("Not fetching due to robots rules: %v", link)
		fr.ExcludedByRobots = true
		f.fm.Datastore.StoreURLFetchResults(fr)
		return false
	}

	fr.FetchTime = time.Now()
	fr.Response, fr.RedirectedFrom, fr.FetchError = f.fetch(link)
	if fr.FetchError != nil {
		log4go.Debug("Error fetching %v: %v", link, fr.FetchError)
		f.fm.Datastore.StoreURLFetchResults(fr)
		return true
	}
	log4go.Debug("Fetched %v -- %v", link, fr.Response.Status)

	fr.MimeType = getMimeType(fr.Response)

	if isHTML(fr.Response) {
		log4go.Fine("Reading and parsing as HTML (%v)", link)

<<<<<<< HEAD
			canHandle := isHandleable(fr.Response, f.fm.acceptFormats)
			if isHTML(fr.Response) {
				log4go.Debug("Reading and parsing as HTML (%v)", link)

				// backward compatibility demands we handle any html.
				canHandle = true

				//TODO: ReadAll is inefficient. We should use a properly sized
				//		buffer here (determined by
				//		Config.MaxHTTPContentSizeBytes or possibly
				//		Content-Length of the response)
				var body []byte
				body, fr.FetchError = ioutil.ReadAll(fr.Response.Body)
				if fr.FetchError != nil {
					log4go.Debug("Error reading body of %v: %v", link, fr.FetchError)
					f.fm.Datastore.StoreURLFetchResults(fr)
					continue
				}
				fr.Response.Body = ioutil.NopCloser(bytes.NewReader(body))

				outlinks, noindex, _, err := parseHtml(body)
				if err != nil {
					log4go.Debug("error parsing HTML for page %v: %v", link, err)
				} else {
					if Config.HonorMetaNoindex && noindex {
						canHandle = false
					}

					for _, outlink := range outlinks {
						outlink.MakeAbsolute(link)
						log4go.Fine("Parsed link: %v", outlink)
						if shouldStoreParsedLink(outlink) {
							f.fm.Datastore.StoreParsedURL(outlink, fr)
						}
					}
				}
			}
=======
		//TODO: ReadAll is inefficient. We should use a properly sized
		//		buffer here (determined by
		//		Config.MaxHTTPContentSizeBytes or possibly
		//		Content-Length of the response)
		var body []byte
		body, fr.FetchError = ioutil.ReadAll(fr.Response.Body)
		if fr.FetchError != nil {
			log4go.Debug("Error reading body of %v: %v", link, fr.FetchError)
			f.fm.Datastore.StoreURLFetchResults(fr)
			return true
		}

		f.parseLinks(body, fr)
>>>>>>> c10298be

		// Replace the response body so the handler can read it
		fr.Response.Body = ioutil.NopCloser(bytes.NewReader(body))
	}

	if !(Config.HonorMetaNoindex && fr.MetaNoIndex) && f.isHandleable(fr.Response) {
		f.fm.Handler.HandleResponse(fr)
	}

	//TODO: Wrap the reader and check for read error here
	log4go.Fine("Storing fetch results for %v", link)
	f.fm.Datastore.StoreURLFetchResults(fr)
	return true
}

// stop signals a fetcher to stop and waits until completion.
func (f *fetcher) stop() {
	f.quit <- struct{}{}
	<-f.done
}

func (f *fetcher) fetchRobots(host string) {
	u := &URL{
		URL: &url.URL{
			Scheme: "http",
			Host:   host,
			Path:   "robots.txt",
		},
	}
	res, _, err := f.fetch(u)
	if err != nil {
		log4go.Debug("Could not fetch %v, assuming there is no robots.txt (error: %v)", u, err)
		f.robots = nil
		return
	}
	robots, err := robotstxt.FromResponse(res)
	res.Body.Close()
	if err != nil {
		log4go.Debug("Error parsing robots.txt (%v) assuming there is no robots.txt: %v", u, err)
		f.robots = nil
		return
	}
	f.robots = robots.FindGroup(Config.UserAgent)
}

func (f *fetcher) fetch(u *URL) (*http.Response, []*URL, error) {
	req, err := http.NewRequest("GET", u.String(), nil)
	if err != nil {
		return nil, nil, fmt.Errorf("Failed to create new request object for %v): %v", u, err)
	}

	req.Header.Set("User-Agent", Config.UserAgent)
	req.Header.Set("Accept", strings.Join(Config.AcceptFormats, ","))

	log4go.Debug("Sending request: %+v", req)

	var redirectedFrom []*URL
	f.httpclient.CheckRedirect = func(req *http.Request, via []*http.Request) error {
		redirectedFrom = append(redirectedFrom, &URL{URL: req.URL})
		return nil
	}

	res, err := f.httpclient.Do(req)
	if err != nil {
		return nil, nil, err
	}
	return res, redirectedFrom, nil
}

// parseLinks tries to parse the http response in the given FetchResults for
// links and stores them in the datastore.
func (f *fetcher) parseLinks(body []byte, fr *FetchResults) {
	outlinks, noindex, nofollow, err := parseHtml(body)
	if err != nil {
		log4go.Debug("error parsing HTML for page %v: %v", fr.URL, err)
		return
	}

	if noindex {
		fr.MetaNoIndex = true
		log4go.Fine("Page has noindex meta tag: %v", fr.URL)
	}
	if nofollow {
		fr.MetaNoFollow = true
		log4go.Fine("Page has nofollow meta tag: %v", fr.URL)
	}

	if !(Config.HonorMetaNofollow && fr.MetaNoFollow) {
		for _, outlink := range outlinks {
			outlink.MakeAbsolute(fr.URL)
			log4go.Fine("Parsed link: %v", outlink)
			if shouldStoreParsedLink(outlink) {
				f.fm.Datastore.StoreParsedURL(outlink, fr)
			}
		}
	}
}

// checkForBlacklisting returns true if this site is blacklisted or should be
// blacklisted. If we detect that this site should be blacklisted, this
// function will call the datastore appropriately.
//
// One example of blacklisting is detection of IP addresses that resolve to
// localhost or other bad IP ranges.
//
// TODO: since different subdomains my resolve to different IPs, find a way to
// check this for every HTTP fetch without extraneous connections or fetching
// data we aren't going to care about
// TODO: write back to the database that this domain has been blacklisted so we
// don't just keep re-dispatching it
func (f *fetcher) checkForBlacklisting(host string) bool {
	t, ok := f.fm.Transport.(*http.Transport)
	if !ok {
		// We need to get the transport's Dial function in order to check the
		// IP address
		return false
	}

	conn, err := t.Dial("tcp", net.JoinHostPort(host, "80"))
	if err != nil {
		// Don't simply blacklist because we couldn't connect; the TLD+1 may
		// not work but subdomains may work
		log4go.Debug("Could not connect to host (%v, %v) to check blacklisting", host, err)
		return false
	}
	defer conn.Close()

	if Config.BlacklistPrivateIPs && isPrivateAddr(conn.RemoteAddr().String()) {
		log4go.Debug("Host (%v) resolved to private IP address, blacklisting", host)
		return true
	}
	return false
}

<<<<<<< HEAD
// getIncludedTags gets a map of tags we should check for outlinks. It uses
// ignored_tags in the config to exclude ones we don't want. Tags are []byte
// types (not strings) because []byte is what the parser uses.
func getIncludedTags() map[string]bool {
	tags := map[string]bool{
		"a":      true,
		"area":   true,
		"form":   true,
		"frame":  true,
		"iframe": true,
		"script": true,
		"link":   true,
		"img":    true,
		"object": true,
		"embed":  true,
	}
	for _, t := range Config.IgnoreTags {
		delete(tags, t)
	}

	tags["meta"] = true
	return tags
}

//
// P A R S I N G   H T M L
//

=======
func (f *fetcher) isHandleable(r *http.Response) bool {
	for _, ct := range r.Header["Content-Type"] {
		matched, err := f.fm.acceptFormats.Match(ct)
		if err == nil && matched {
			return true
		}
	}
	ctype := strings.Join(r.Header["Content-Type"], ",")
	log4go.Fine("URL (%v) did not match accepted content types, had: %v", r.Request.URL, ctype)
	return false
}

>>>>>>> c10298be
// parseHtml processes the html stored in content.
// It returns:
//     (a) a list of `links` on the page
//     (b) a boolean metaNoindex to note if <meta name="ROBOTS" content="noindex"> was found
//     (c) a boolean metaNofollow indicating if <meta name="ROBOTS" content="nofollow"> was found
func parseHtml(body []byte) (links []*URL, metaNoindex bool, metaNofollow bool, err error) {
	utf8Reader, err := charset.NewReader(bytes.NewReader(body), "text/html")
	if err != nil {
		return
	}
	tokenizer := html.NewTokenizer(utf8Reader)

	tags := getIncludedTags()

	for {
		tokenType := tokenizer.Next()
		switch tokenType {
		case html.ErrorToken:
			//TODO: should use tokenizer.Err() to see if this is io.EOF
			//		(meaning success) or an actual error
			return
		case html.StartTagToken, html.SelfClosingTagToken:
			tagNameB, hasAttrs := tokenizer.TagName()
			tagName := string(tagNameB)
			if hasAttrs && tags[tagName] {
				switch tagName {
				case "a":
					if !metaNofollow {
						links = parseAnchorAttrs(tokenizer, links)
					}

				case "embed":
					if !metaNofollow {
						var ln *URL
						ln, err = parseEmbedAttrs(tokenizer)
						if err != nil {
							return
						}
						links = append(links, ln)
					}

				case "iframe":
					var docsrc bool
					var body string
					docsrc, body, err = parseIframeAttrs(tokenizer)
					if err != nil {
						return
					} else if docsrc {
						var nlinks []*URL
						var nNofollow bool
						nlinks, _, nNofollow, err = parseHtml([]byte(body))
						if err != nil {
							return
						}
						if !Config.HonorMetaNofollow || !(nNofollow || metaNofollow) {
							links = append(links, nlinks...)
						}
					} else { //!docsrc
						if !metaNofollow {
							var u *URL
							u, err = ParseURL(body)
							if err != nil {
								return
							}
							links = append(links, u)
						}
					}

				case "meta":
					isRobots, index, follow := parseMetaAttrs(tokenizer)
					if isRobots {
						metaNoindex = metaNoindex || index
						metaNofollow = metaNofollow || follow
					}

				case "object":
					if !metaNofollow {
						var ln *URL
						ln, err = parseObjectAttrs(tokenizer)
						if err != nil {
							return
						}
						links = append(links, ln)
					}

				}
			}
		}
	}

	return
}

var contentWordBytes = []byte("content")
var dataWordBytes = []byte("data")
var nameWordBytes = []byte("name")
var noindexWordBytes = []byte("noindex")
var nofollowWordBytes = []byte("nofollow")
var robotsWordBytes = []byte("robots")
var srcWordBytes = []byte("src")
var srcdocWordBytes = []byte("srcdoc")

func parseMetaAttrs(tokenizer *html.Tokenizer) (isRobots bool, noIndex bool, noFollow bool) {
	for {
		key, val, moreAttr := tokenizer.TagAttr()
		if bytes.Compare(key, nameWordBytes) == 0 {
			name := bytes.ToLower(val)
			isRobots = bytes.Compare(name, robotsWordBytes) == 0
		} else if bytes.Compare(key, contentWordBytes) == 0 {
			content := bytes.ToLower(val)
			// This will match ill-formatted contents like "noindexnofollow",
			// but I don't expect that to be a big deal.
			noIndex = bytes.Contains(content, noindexWordBytes)
			noFollow = bytes.Contains(content, nofollowWordBytes)
		}
		if !moreAttr {
			break
		}
	}
	return
}

func parseObjectAttrs(tokenizer *html.Tokenizer) (*URL, error) {
	for {
		key, val, moreAttr := tokenizer.TagAttr()
		if bytes.Compare(key, dataWordBytes) == 0 {
			return ParseURL(string(val))
		}

		if !moreAttr {
			break
		}
	}
	return nil, fmt.Errorf("Failed to find data attribute in object tag")
}

func parseEmbedAttrs(tokenizer *html.Tokenizer) (*URL, error) {
	for {
		key, val, moreAttr := tokenizer.TagAttr()
		if bytes.Compare(key, srcWordBytes) == 0 {

			return ParseURL(string(val))
		}

		if !moreAttr {
			break
		}
	}
	return nil, fmt.Errorf("Failed to find src attribute in embed tag")
}

func parseIframeAttrs(tokenizer *html.Tokenizer) (docsrc bool, body string, err error) {
	for {
		key, val, moreAttr := tokenizer.TagAttr()
		if bytes.Compare(key, srcWordBytes) == 0 {
			docsrc = false
			body = string(val)
			return
		} else if bytes.Compare(key, srcdocWordBytes) == 0 {
			docsrc = true
			body = string(val)
			return
		}

		if !moreAttr {
			break
		}
	}
	err = fmt.Errorf("Failed to find src or srcdoc attribute in iframe tag")
	return
}

// parseAnchorAttrs iterates over all of the attributes in the current anchor token.
// If a href is found, it adds the link value to the links slice.
// Returns the new link slice.
func parseAnchorAttrs(tokenizer *html.Tokenizer, links []*URL) []*URL {
	//TODO: rework this to be cleaner, passing in `links` to be appended to
	//isn't great
	for {
		key, val, moreAttr := tokenizer.TagAttr()
		if bytes.Compare(key, []byte("href")) == 0 {
			u, err := ParseURL(strings.TrimSpace(string(val)))
			if err == nil {
				links = append(links, u)
			}
		}
		if !moreAttr {
			return links
		}
	}
}

// getMimeType attempts to get the mime type (i.e. "Content-Type") from the
// response. Returns an empty string if unable to.
func getMimeType(r *http.Response) string {
	ctype, ctypeOk := r.Header["Content-Type"]
	if ctypeOk && len(ctype) > 0 {
		mediaType, _, err := mime.ParseMediaType(ctype[0])
		if err != nil {
			log4go.Debug("Failed to parse mime header %q: %v", ctype[0], err)
		} else {
			return mediaType
		}
	}
	return ""
}

func isHTML(r *http.Response) bool {
	if r == nil {
		return false
	}
	for _, ct := range r.Header["Content-Type"] {
		if strings.HasPrefix(ct, "text/html") {
			return true
		}
	}
	return false
}

// shouldStoreParsedLink returns true if the argument URL is an Accepted
// Protocol
func shouldStoreParsedLink(u *URL) bool {
	// Could also check extension here, possibly
	for _, f := range Config.AcceptProtocols {
		if u.Scheme == f {
			return true
		}
	}
	return false
}

var privateNetworks = []*net.IPNet{
	parseCIDR("10.0.0.0/8"),
	parseCIDR("192.168.0.0/16"),
	parseCIDR("172.16.0.0/12"),
	parseCIDR("127.0.0.0/8"),
}

// parseCIDR is a convenience for creating our static private IPNet ranges
func parseCIDR(netstring string) *net.IPNet {
	_, network, err := net.ParseCIDR(netstring)
	if err != nil {
		panic(err.Error())
	}
	return network
}

// isPrivateAddr determines whether the input address belongs to any of the
// private networks specified in privateNetworkStrings. It returns an error
// if the input string does not represent an IP address.
func isPrivateAddr(addr string) bool {
	// Remove the port number if there is one
	if index := strings.LastIndex(addr, ":"); index != -1 {
		addr = addr[:index]
	}

	thisIP := net.ParseIP(addr)
	if thisIP == nil {
		log4go.Error("Failed to parse as IP address: %v", addr)
		return false
	}
	for _, network := range privateNetworks {
		if network.Contains(thisIP) {
			return true
		}
	}
	return false
}<|MERGE_RESOLUTION|>--- conflicted
+++ resolved
@@ -387,45 +387,6 @@
 	if isHTML(fr.Response) {
 		log4go.Fine("Reading and parsing as HTML (%v)", link)
 
-<<<<<<< HEAD
-			canHandle := isHandleable(fr.Response, f.fm.acceptFormats)
-			if isHTML(fr.Response) {
-				log4go.Debug("Reading and parsing as HTML (%v)", link)
-
-				// backward compatibility demands we handle any html.
-				canHandle = true
-
-				//TODO: ReadAll is inefficient. We should use a properly sized
-				//		buffer here (determined by
-				//		Config.MaxHTTPContentSizeBytes or possibly
-				//		Content-Length of the response)
-				var body []byte
-				body, fr.FetchError = ioutil.ReadAll(fr.Response.Body)
-				if fr.FetchError != nil {
-					log4go.Debug("Error reading body of %v: %v", link, fr.FetchError)
-					f.fm.Datastore.StoreURLFetchResults(fr)
-					continue
-				}
-				fr.Response.Body = ioutil.NopCloser(bytes.NewReader(body))
-
-				outlinks, noindex, _, err := parseHtml(body)
-				if err != nil {
-					log4go.Debug("error parsing HTML for page %v: %v", link, err)
-				} else {
-					if Config.HonorMetaNoindex && noindex {
-						canHandle = false
-					}
-
-					for _, outlink := range outlinks {
-						outlink.MakeAbsolute(link)
-						log4go.Fine("Parsed link: %v", outlink)
-						if shouldStoreParsedLink(outlink) {
-							f.fm.Datastore.StoreParsedURL(outlink, fr)
-						}
-					}
-				}
-			}
-=======
 		//TODO: ReadAll is inefficient. We should use a properly sized
 		//		buffer here (determined by
 		//		Config.MaxHTTPContentSizeBytes or possibly
@@ -439,7 +400,6 @@
 		}
 
 		f.parseLinks(body, fr)
->>>>>>> c10298be
 
 		// Replace the response body so the handler can read it
 		fr.Response.Body = ioutil.NopCloser(bytes.NewReader(body))
@@ -527,13 +487,11 @@
 		log4go.Fine("Page has nofollow meta tag: %v", fr.URL)
 	}
 
-	if !(Config.HonorMetaNofollow && fr.MetaNoFollow) {
-		for _, outlink := range outlinks {
-			outlink.MakeAbsolute(fr.URL)
-			log4go.Fine("Parsed link: %v", outlink)
-			if shouldStoreParsedLink(outlink) {
-				f.fm.Datastore.StoreParsedURL(outlink, fr)
-			}
+	for _, outlink := range outlinks {
+		outlink.MakeAbsolute(fr.URL)
+		log4go.Fine("Parsed link: %v", outlink)
+		if shouldStoreParsedLink(outlink) {
+			f.fm.Datastore.StoreParsedURL(outlink, fr)
 		}
 	}
 }
@@ -574,7 +532,18 @@
 	return false
 }
 
-<<<<<<< HEAD
+func (f *fetcher) isHandleable(r *http.Response) bool {
+	for _, ct := range r.Header["Content-Type"] {
+		matched, err := f.fm.acceptFormats.Match(ct)
+		if err == nil && matched {
+			return true
+		}
+	}
+	ctype := strings.Join(r.Header["Content-Type"], ",")
+	log4go.Fine("URL (%v) did not match accepted content types, had: %v", r.Request.URL, ctype)
+	return false
+}
+
 // getIncludedTags gets a map of tags we should check for outlinks. It uses
 // ignored_tags in the config to exclude ones we don't want. Tags are []byte
 // types (not strings) because []byte is what the parser uses.
@@ -603,20 +572,6 @@
 // P A R S I N G   H T M L
 //
 
-=======
-func (f *fetcher) isHandleable(r *http.Response) bool {
-	for _, ct := range r.Header["Content-Type"] {
-		matched, err := f.fm.acceptFormats.Match(ct)
-		if err == nil && matched {
-			return true
-		}
-	}
-	ctype := strings.Join(r.Header["Content-Type"], ",")
-	log4go.Fine("URL (%v) did not match accepted content types, had: %v", r.Request.URL, ctype)
-	return false
-}
-
->>>>>>> c10298be
 // parseHtml processes the html stored in content.
 // It returns:
 //     (a) a list of `links` on the page
