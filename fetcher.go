--- conflicted
+++ resolved
@@ -541,16 +541,7 @@
 	//
 	// Nab the body of the request, and compute fingerprint
 	//
-<<<<<<< HEAD
-	//TODO: ReadAll is inefficient. We should use a properly sized
-	//		buffer here (determined by
-	//		Config.Fetcher.MaxHTTPContentSizeBytes or possibly
-	//		Content-Length of the response)
-	var body []byte
-	body, fr.FetchError = ioutil.ReadAll(fr.Response.Body)
-=======
 	fr.FetchError = f.fillReadBuffer(fr.Response.Body, fr.Response.Header)
->>>>>>> 292f5841
 	if fr.FetchError != nil {
 		log4go.Debug("Error reading body of %v: %v", link, fr.FetchError)
 		f.fm.Datastore.StoreURLFetchResults(fr)
