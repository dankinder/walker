--- conflicted
+++ resolved
@@ -58,14 +58,9 @@
 		ActiveFetchersTTL        string   `yaml:"active_fetchers_ttl"`
 		ActiveFetchersCacheratio float32  `yaml:"active_fetchers_cacheratio"`
 		ActiveFetchersKeepratio  float32  `yaml:"active_fetchers_keepratio"`
-<<<<<<< HEAD
-		HTTPKeepAlive            string   `yaml:"http_keep_alive"`
-		HTTPKeepAliveThreshold   string   `yaml:"http_keep_alive_threshold"`
-=======
 		HttpKeepAlive            string   `yaml:"http_keep_alive"`
 		HttpKeepAliveThreshold   string   `yaml:"http_keep_alive_threshold"`
 		MaxPathLength            int      `yaml:"max_path_length"`
->>>>>>> 3b65a088
 	} `yaml:"fetcher"`
 
 	Dispatcher struct {
@@ -143,14 +138,9 @@
 	Config.Fetcher.ActiveFetchersTTL = "15m"
 	Config.Fetcher.ActiveFetchersCacheratio = 0.75
 	Config.Fetcher.ActiveFetchersKeepratio = 0.75
-<<<<<<< HEAD
-	Config.Fetcher.HTTPKeepAlive = "always"
-	Config.Fetcher.HTTPKeepAliveThreshold = "15s"
-=======
 	Config.Fetcher.HttpKeepAlive = "always"
 	Config.Fetcher.HttpKeepAliveThreshold = "15s"
 	Config.Fetcher.MaxPathLength = 2048
->>>>>>> 3b65a088
 
 	Config.Dispatcher.MaxLinksPerSegment = 500
 	Config.Dispatcher.RefreshPercentage = 25
